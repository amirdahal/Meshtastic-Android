--- conflicted
+++ resolved
@@ -94,9 +94,6 @@
     <string name="okay">Okay</string>
     <string name="must_set_region">You must set a region!</string>
     <string name="region">Region</string>
-<<<<<<< HEAD
     <string name="sample_coords">55.332244 34.442211</string>
-=======
     <string name="save_messages">Save messages as csv...</string>
->>>>>>> dc96565f
 </resources>