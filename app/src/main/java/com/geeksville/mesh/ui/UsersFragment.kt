--- conflicted
+++ resolved
@@ -138,20 +138,16 @@
             } else {
                 holder.distanceView.visibility = View.INVISIBLE
             }
-            debug("node=${n.user?.longName} bat=${n.batteryPctLevel}")
             renderBattery(n.batteryPctLevel, holder)
 
-<<<<<<< HEAD
-            holder.lastTime.text = getLastTimeValue(n)
+            holder.lastTime.text = formatAgo(n.lastSeen);
+
             if ((n.num == ourNodeInfo?.num) || (n.snr > 100f)) {
                 holder.snrView.visibility = View.INVISIBLE
             } else {
                 holder.snrView.visibility = View.VISIBLE
                 holder.snrView.text = n.snr.toString()
             }
-=======
-            holder.lastTime.text = formatAgo(n.lastSeen);
->>>>>>> 57aff300
         }
 
         private var nodes = arrayOf<NodeInfo>()
