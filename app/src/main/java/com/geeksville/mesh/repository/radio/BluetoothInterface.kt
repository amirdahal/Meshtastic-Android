/*
 * Copyright (c) 2025 Meshtastic LLC
 *
 * This program is free software: you can redistribute it and/or modify
 * it under the terms of the GNU General Public License as published by
 * the Free Software Foundation, either version 3 of the License, or
 * (at your option) any later version.
 *
 * This program is distributed in the hope that it will be useful,
 * but WITHOUT ANY WARRANTY; without even the implied warranty of
 * MERCHANTABILITY or FITNESS FOR A PARTICULAR PURPOSE.  See the
 * GNU General Public License for more details.
 *
 * You should have received a copy of the GNU General Public License
 * along with this program.  If not, see <https://www.gnu.org/licenses/>.
 */

package com.geeksville.mesh.repository.radio

import android.annotation.SuppressLint
import android.app.Application
import android.bluetooth.BluetoothGatt
import android.bluetooth.BluetoothGattCharacteristic
import android.bluetooth.BluetoothGattService
import com.geeksville.mesh.concurrent.handledLaunch
import com.geeksville.mesh.repository.bluetooth.BluetoothRepository
import com.geeksville.mesh.service.BLECharacteristicNotFoundException
import com.geeksville.mesh.service.BLEConnectionClosing
import com.geeksville.mesh.service.BLEException
import com.geeksville.mesh.service.RadioNotConnectedException
import com.geeksville.mesh.service.SafeBluetooth
import com.geeksville.mesh.util.exceptionReporter
import com.geeksville.mesh.util.ignoreException
import dagger.assisted.Assisted
import dagger.assisted.AssistedInject
import kotlinx.coroutines.CancellationException
import kotlinx.coroutines.Job
import kotlinx.coroutines.channels.awaitClose
import kotlinx.coroutines.delay
import kotlinx.coroutines.flow.SharingStarted
import kotlinx.coroutines.flow.StateFlow
import kotlinx.coroutines.flow.callbackFlow
import kotlinx.coroutines.flow.distinctUntilChanged
import kotlinx.coroutines.flow.stateIn
import org.meshtastic.core.analytics.platform.PlatformAnalytics
import org.meshtastic.core.model.util.anonymize
import timber.log.Timber
import java.lang.reflect.Method
import java.util.UUID

/* Info for the esp32 device side code.  See that source for the 'gold' standard docs on this interface.

MeshBluetoothService UUID 6ba1b218-15a8-461f-9fa8-5dcae273eafd

FIXME - notify vs indication for fromradio output.  Using notify for now, not sure if that is best
FIXME - in the esp32 mesh management code, occasionally mirror the current net db to flash, so that if we reboot we still have a good guess of users who are out there.
FIXME - make sure this protocol is guaranteed robust and won't drop packets

"According to the BLE specification the notification length can be max ATT_MTU - 3. The 3 bytes subtracted is the 3-byte header(OP-code (operation, 1 byte) and the attribute handle (2 bytes)).
In BLE 4.1 the ATT_MTU is 23 bytes (20 bytes for payload), but in BLE 4.2 the ATT_MTU can be negotiated up to 247 bytes."

MAXPACKET is 256? look into what the lora lib uses. FIXME

Characteristics:
UUID
properties
description

8ba2bcc2-ee02-4a55-a531-c525c5e454d5
read
fromradio - contains a newly received packet destined towards the phone (up to MAXPACKET bytes? per packet).
After reading the esp32 will put the next packet in this mailbox.  If the FIFO is empty it will put an empty packet in this
mailbox.

f75c76d2-129e-4dad-a1dd-7866124401e7
write
toradio - write ToRadio protobufs to this charstic to send them (up to MAXPACKET len)

ed9da18c-a800-4f66-a670-aa7547e34453
read|notify|write
fromnum - the current packet # in the message waiting inside fromradio, if the phone sees this notify it should read messages
until it catches up with this number.
  The phone can write to this register to go backwards up to FIXME packets, to handle the rare case of a fromradio packet was dropped after the esp32
callback was called, but before it arrives at the phone.  If the phone writes to this register the esp32 will discard older packets and put the next packet >= fromnum in fromradio.
When the esp32 advances fromnum, it will delay doing the notify by 100ms, in the hopes that the notify will never actally need to be sent if the phone is already pulling from fromradio.
  Note: that if the phone ever sees this number decrease, it means the esp32 has rebooted.

Re: queue management
Not all messages are kept in the fromradio queue (filtered based on SubPacket):
* only the most recent Position and User messages for a particular node are kept
* all Data SubPackets are kept
* No WantNodeNum / DenyNodeNum messages are kept
A variable keepAllPackets, if set to true will suppress this behavior and instead keep everything for forwarding to the phone (for debugging)

 */

/**
 * Handles the bluetooth link with a mesh radio device. Does not cache any device state, just does bluetooth comms
 * etc...
 *
 * This service is not exposed outside of this process.
 *
 * Note - this class intentionally dumb. It doesn't understand protobuf framing etc... It is designed to be simple so it
 * can be stubbed out with a simulated version as needed.
 */
@SuppressLint("MissingPermission")
class BluetoothInterface
@AssistedInject
constructor(
    context: Application,
    bluetoothRepository: BluetoothRepository,
    private val service: RadioInterfaceService,
    analytics: PlatformAnalytics,
    @Assisted val address: String,
) : IRadioInterface {

    companion object {
        // this service UUID is publicly visible for scanning
        val BTM_SERVICE_UUID: UUID = UUID.fromString("6ba1b218-15a8-461f-9fa8-5dcae273eafd")

        val BTM_FROMRADIO_CHARACTER: UUID = UUID.fromString("2c55e69e-4993-11ed-b878-0242ac120002")
        val BTM_TORADIO_CHARACTER: UUID = UUID.fromString("f75c76d2-129e-4dad-a1dd-7866124401e7")
        val BTM_FROMNUM_CHARACTER: UUID = UUID.fromString("ed9da18c-a800-4f66-a670-aa7547e34453")

        /**
         * this is created in onCreate() We do an ugly hack of keeping it in the singleton so we can share it for the
         * rare software update case
         */
        @Volatile var safe: SafeBluetooth? = null
    }

    // Our BLE device
    val device
        get() =
            (safe ?: throw RadioNotConnectedException("No SafeBluetooth")).gatt
                ?: throw RadioNotConnectedException("No GATT")

    // Our service - note - it is possible to get back a null response for getService if the device services haven't
    // yet been found
    private val bservice
        get(): BluetoothGattService =
            device.getService(BTM_SERVICE_UUID) ?: throw RadioNotConnectedException("BLE service not found")

    @Volatile private var reconnectAttempts = 0

    private lateinit var fromNum: BluetoothGattCharacteristic

    /**
     * RSSI flow, which polls the remote device for RSSI only when there are active subscribers. The polling stops
     * automatically when the last collector stops.
     */
    val rssiFlow: StateFlow<Int?> =
        callbackFlow {
            // Initial read for faster UI update
            safe?.asyncReadRemoteRssi { first -> first.getOrNull()?.let { trySend(it) } }

            // Launch the polling loop on the service scope
            @Suppress("LoopWithTooManyJumpStatements", "MagicNumber")
            val pollingJob =
                service.serviceScope.handledLaunch {
                    while (true) {
                        try {
                            delay(2500) // Poll every 5 seconds
                            safe?.asyncReadRemoteRssi { res -> res.getOrNull()?.let { trySend(it) } }
                        } catch (ex: CancellationException) {
                            break // Stop polling on cancellation
                        } catch (ex: Exception) {
                            Timber.d("RSSI polling error: ${ex.message}")
                        }
                    }
                }

            // This block executes when the last collector stops.
            awaitClose {
                pollingJob.cancel()
                // Clear the value when the flow is closed (no active subscribers).
                trySend(null)
            }
        }
            .distinctUntilChanged()
            .stateIn(
                scope = service.serviceScope,
                // Keep the polling running for 5 seconds after the last collector disappears
                started = SharingStarted.WhileSubscribed(stopTimeoutMillis = 5000),
                initialValue = null,
            )

    /**
     * If we think we are connected, but we don't hear anything from the device, we might be in a zombie state. This
     * function forces a read of a characteristic to see if we are really connected.
     */
    override fun keepAlive() {
        if (reconnectJob == null) {
            // We are not currently trying to reconnect, so lets see if we are really connected
            Timber.d("Bluetooth keep-alive, checking connection by reading fromNum")
            // This will force a reconnect if the read fails
            service.serviceScope.handledLaunch {
                if (safe != null) { // if we are closing this will be null
                    doReadFromRadio(false)
                }
            }
        }
    }

    /**
     * With the new rev2 api, our first send is to start the configure readbacks. In that case, rather than waiting for
     * FromNum notifies - we try to just aggressively read all of the responses.
     */
    private var isFirstSend = true

    // NRF52 targets do not need the nasty force refresh hack that ESP32 needs (because they keep their
    // BLE handles stable.  So turn the hack off for these devices.  FIXME - find a better way to know that the board is
    // NRF52 based
    // and Amazon fire devices seem to not need this hack either
    // Build.MANUFACTURER != "Amazon" &&
    private var needForceRefresh = !address.startsWith("FD:10:04")

    init {
        // Note: this call does no comms, it just creates the device object (even if the
        // device is off/not connected)
        val device = bluetoothRepository.getRemoteDevice(address)
        if (device != null) {
            Timber.i("Creating radio interface service.  device=${address.anonymize}")

            // Note this constructor also does no comm
            val s = SafeBluetooth(context, device, analytics)
            safe = s

            startConnect()
        } else {
            Timber.e("Bluetooth adapter not found, assuming running on the emulator!")
        }
    }

    // / Send a packet/command out the radio link
    override fun handleSendToRadio(p: ByteArray) {
        try {
            safe?.let { s ->
                val uuid = BTM_TORADIO_CHARACTER
                Timber.d("queuing ${p.size} bytes to $uuid")

                // Note: we generate a new characteristic each time, because we are about to
                // change the data and we want the data stored in the closure
                val toRadio = getCharacteristic(uuid)

                s.asyncWriteCharacteristic(toRadio, p) { r ->
                    try {
                        r.getOrThrow()
                        Timber.d("write of ${p.size} bytes to $uuid completed")

                        if (isFirstSend) {
                            isFirstSend = false
                            doReadFromRadio(false)
                        }
                    } catch (ex: Exception) {
                        scheduleReconnect("error during asyncWriteCharacteristic - disconnecting, ${ex.message}")
                    }
                }
            }
        } catch (ex: BLEException) {
            scheduleReconnect("error during handleSendToRadio ${ex.message}")
        }
    }

    @Volatile private var reconnectJob: Job? = null

    /** We had some problem, schedule a reconnection attempt (if one isn't already queued) */
    private fun scheduleReconnect(reason: String) {
        // stopRssiPolling() is no longer needed, as flow management handles polling lifecycle
        if (reconnectJob == null) {
            Timber.w("Scheduling reconnect because $reason")
            reconnectJob = service.serviceScope.handledLaunch { retryDueToException() }
        } else {
            Timber.w("Skipping reconnect for $reason")
        }
    }

    // / Attempt to read from the fromRadio mailbox, if data is found broadcast it to android apps
    private fun doReadFromRadio(firstRead: Boolean) {
        debug("📡 doReadFromRadio called (firstRead=$firstRead)")
        safe?.let { s ->
            val fromRadio = getCharacteristic(BTM_FROMRADIO_CHARACTER)
            debug("📖 Reading from fromRadio characteristic: ${fromRadio.uuid}")
            s.asyncReadCharacteristic(fromRadio) {
                try {
                    val b =
                        it.getOrThrow()
                            .value
                            .clone() // We clone the array just in case, I'm not sure if they keep reusing the array

                    if (b.isNotEmpty()) {
<<<<<<< HEAD
                        debug("📥 Received ${b.size} bytes from radio")
=======
                        Timber.d("Received ${b.size} bytes from radio")
>>>>>>> 36f1aabc
                        service.handleFromRadio(b)

                        // Queue up another read, until we run out of packets
                        doReadFromRadio(firstRead)
                    } else {
<<<<<<< HEAD
                        debug("⭕ Done reading from radio, fromradio is empty")
=======
                        Timber.d("Done reading from radio, fromradio is empty")
>>>>>>> 36f1aabc
                        if (firstRead) {
                            // If we just finished our initial download, now we want to start listening for notifies
                            debug("🎯 First read completed, starting notification watch")
                            startWatchingFromNum()
                        }
                    }
                } catch (ex: BLEException) {
                    errormsg("⚠️ Error during doReadFromRadio: ${ex.message}")
                    scheduleReconnect("error during doReadFromRadio - disconnecting, ${ex.message}")
                }
            }
        } ?: run {
            errormsg("⚠️ doReadFromRadio called but safe is null!")
        }
    }

    /**
     * Android caches old services. But our service is still changing often, so force it to reread the service
     * definitions every time
     */
    private fun forceServiceRefresh() {
        exceptionReporter {
            // If the gatt has been destroyed, skip the refresh attempt
            safe?.gatt?.let { gatt ->
                Timber.d("DOING FORCE REFRESH")
                val refresh: Method = gatt.javaClass.getMethod("refresh")
                refresh.invoke(gatt)
            }
        }
    }

    // / We only force service refresh the _first_ time we connect to the device.  Thereafter it is assumed the firmware
    // didn't change
    @Suppress("UnusedPrivateMember")
    private var hasForcedRefresh = false

    @Volatile var fromNumChanged = false

    private fun startWatchingFromNum() {
        debug("🔔 Setting up fromNum notifications for characteristic: ${fromNum?.uuid}")
        safe?.setNotify(fromNum, true) {
            // We might get multiple notifies before we get around to reading from the radio - so just set one flag
            debug("📲 fromNum notification received! Setting fromNumChanged flag")
            fromNumChanged = true
            service.serviceScope.handledLaunch {
                try {
                    if (fromNumChanged) {
                        fromNumChanged = false
<<<<<<< HEAD
                        debug("📥 fromNum changed, so we are reading new messages")
=======
                        Timber.d("fromNum changed, so we are reading new messages")
>>>>>>> 36f1aabc
                        doReadFromRadio(false)
                    }
                } catch (e: RadioNotConnectedException) {
                    // Don't report autobugs for this, getting an exception here is expected behavior
                    Timber.e(e, "Ending FromNum read, radio not connected")
                }
            }
        }
    }

    private val maxReconnectionAttempts = 6

    /**
     * Some buggy BLE stacks can fail on initial connect, with either missing services or missing characteristics. If
     * that happens we disconnect and try again when the device reenumerates.
     */
    private suspend fun retryDueToException() = try {
        // / We gracefully handle safe being null because this can occur if someone has unpaired from our device -
        // just abandon the reconnect attempt
        val s = safe
        if (s != null) {
            val backoffMillis = (1000 * (1 shl reconnectAttempts.coerceAtMost(maxReconnectionAttempts))).toLong()
            // Exponential backoff, capped at 64s
            reconnectAttempts++
            Timber.w(
                "Forcing disconnect and hopefully device will comeback" +
                    " (disabling forced refresh). Reconnect attempt $reconnectAttempts," +
                    " waiting ${backoffMillis}ms.",
            )

            // The following optimization is not currently correct - because the device might be sleeping and come
            // back with different BLE handles
            // hasForcedRefresh = true // We've already tossed any old service caches, no need to do it again

            // Make sure the old connection was killed
            ignoreException { s.closeConnection() }

            service.onDisconnect(false) // assume we will fail
            delay(backoffMillis) // Give some nasty time for buggy BLE stacks to shutdown
            reconnectJob = null // Any new reconnect requests after this will be allowed to run
            Timber.w("Attempting reconnect")
            if (safe != null) {
                // check again, because we just slept, and someone might have closed our interface
                startConnect()
            } else {
                Timber.w("Not connecting, because safe==null, someone must have closed us")
            }
        } else {
            Timber.w("Abandoning reconnect because safe==null, someone must have closed the device")
        }
    } catch (ex: CancellationException) {
        Timber.w("retryDueToException was cancelled")
    } finally {
        reconnectJob = null
    }

    // / We only try to set MTU once, because some buggy implementations fail
    @Volatile private var shouldSetMtu = true

    // / For testing
    @Suppress("UnusedPrivateMember")
    @Volatile
    private var isFirstTime = true

    private fun doDiscoverServicesAndInit() {
        val s = safe
        if (s == null) {
            Timber.w("Interface is shutting down, so skipping discover")
        } else {
            debug("🔍 Starting BLE service discovery")
            s.asyncDiscoverServices { discRes ->
                try {
                    discRes.getOrThrow()
                    debug("✅ BLE service discovery completed successfully")

                    service.serviceScope.handledLaunch {
                        try {
<<<<<<< HEAD
                            debug("🕐 Waiting 1000ms before accessing characteristics (Android BLE quirk)")
=======
                            Timber.d("Discovered services!")
>>>>>>> 36f1aabc
                            delay(
                                1000,
                            ) // android BLE is buggy and needs a 1000ms sleep before calling getChracteristic, or you
                            // might get back null

                            /* if (isFirstTime) {
                                isFirstTime = false
                                throw BLEException("Faking a BLE failure")
                            } */

                            fromNum = getCharacteristic(BTM_FROMNUM_CHARACTER)
                            debug("🎯 Found fromNum characteristic: ${fromNum?.uuid}")

                            // We treat the first send by a client as special
                            isFirstSend = true

                            // Now tell clients they can (finally use the api)
                            debug("✅ Calling service.onConnect() - BLE connection established")
                            service.onConnect()

                            // Immediately broadcast any queued packets sitting on the device
                            debug("🚀 Starting initial read from radio")
                            doReadFromRadio(true)
                        } catch (ex: BLEException) {
                            scheduleReconnect("Unexpected error in initial device enumeration, forcing disconnect $ex")
                        }
                    }
                } catch (ex: BLEException) {
                    if (s.gatt == null) {
                        Timber.w("GATT was closed while discovering, assume we are shutting down")
                    } else {
                        scheduleReconnect("Unexpected error discovering services, forcing disconnect $ex")
                    }
                }
            }
        }
    }

    private fun onConnect(connRes: Result<Unit>) {
        // This callback is invoked after we are connected

        connRes.getOrThrow()

        reconnectAttempts = 0 // Reset backoff on successful connection

        service.serviceScope.handledLaunch {
            Timber.i("Connected to radio!")
            // The RSSI flow is now managed by its subscription count (WhileSubscribed)

            // After connecting, request a high connection priority for better stability
            val success = safe?.gatt?.requestConnectionPriority(BluetoothGatt.CONNECTION_PRIORITY_HIGH)
            Timber.d("Requested high connection priority: $success")

            if (
                needForceRefresh
            ) { // Our ESP32 code doesn't properly generate "service changed" indications.  Therefore we need to force a
                // refresh on initial start
                // needForceRefresh = false // In fact, because of tearing down BLE in sleep on the ESP32, our handle #
                // assignments are not stable across sleep - so we much refetch every time
                forceServiceRefresh() // this article says android should not be caching, but it does on some phones:
                // https://punchthrough.com/attribute-caching-in-ble-advantages-and-pitfalls/

                delay(
                    500,
                ) // From looking at the android C code it seems that we need to give some time for the refresh message
                // to reach that worked _before_ we try to set mtu/get services
                // 200ms was not enough on an Amazon Fire
            }

            // we begin by setting our MTU size as high as it can go (if we can)
            if (shouldSetMtu) {
                safe?.asyncRequestMtu(512) { mtuRes ->
                    try {
                        mtuRes.getOrThrow()
                        Timber.d("MTU change attempted")

                        // throw BLEException("Test MTU set failed")

                        doDiscoverServicesAndInit()
                    } catch (ex: BLEException) {
                        shouldSetMtu = false
                        scheduleReconnect("Giving up on setting MTUs, forcing disconnect $ex")
                    }
                }
            } else {
                doDiscoverServicesAndInit()
            }
        }
    }

    override fun close() {
        reconnectJob?.cancel() // Cancel any queued reconnect attempts
        // stopRssiPolling() is no longer needed, as flow management handles polling lifecycle

        if (safe != null) {
            Timber.i("Closing BluetoothInterface")
            val s = safe
            safe = null // We do this first, because if we throw we still want to mark that we no longer have a valid
            // connection

            try {
                s?.close()
            } catch (_: BLEConnectionClosing) {
                Timber.w("Ignoring BLE errors while closing")
            }
        } else {
            Timber.d("Radio was not connected, skipping disable")
        }
    }

    // / Start a connection attempt
    private fun startConnect() {
        // we pass in true for autoconnect - so we will autoconnect whenever the radio
        // comes in range (even if we made this connect call long ago when we got powered on)
        // see https://stackoverflow.com/questions/40156699/which-correct-flag-of-autoconnect-in-connectgatt-of-ble for
        // more info
        safe!!.asyncConnect(true, cb = ::onConnect, lostConnectCb = { scheduleReconnect("connection dropped") })
    }

    /** Get a chracteristic, but in a safe manner because some buggy BLE implementations might return null */
    private fun getCharacteristic(uuid: UUID) =
        bservice.getCharacteristic(uuid) ?: throw BLECharacteristicNotFoundException(uuid)
}<|MERGE_RESOLUTION|>--- conflicted
+++ resolved
@@ -289,21 +289,13 @@
                             .clone() // We clone the array just in case, I'm not sure if they keep reusing the array
 
                     if (b.isNotEmpty()) {
-<<<<<<< HEAD
                         debug("📥 Received ${b.size} bytes from radio")
-=======
-                        Timber.d("Received ${b.size} bytes from radio")
->>>>>>> 36f1aabc
                         service.handleFromRadio(b)
 
                         // Queue up another read, until we run out of packets
                         doReadFromRadio(firstRead)
                     } else {
-<<<<<<< HEAD
                         debug("⭕ Done reading from radio, fromradio is empty")
-=======
-                        Timber.d("Done reading from radio, fromradio is empty")
->>>>>>> 36f1aabc
                         if (firstRead) {
                             // If we just finished our initial download, now we want to start listening for notifies
                             debug("🎯 First read completed, starting notification watch")
@@ -352,11 +344,7 @@
                 try {
                     if (fromNumChanged) {
                         fromNumChanged = false
-<<<<<<< HEAD
                         debug("📥 fromNum changed, so we are reading new messages")
-=======
-                        Timber.d("fromNum changed, so we are reading new messages")
->>>>>>> 36f1aabc
                         doReadFromRadio(false)
                     }
                 } catch (e: RadioNotConnectedException) {
@@ -434,11 +422,8 @@
 
                     service.serviceScope.handledLaunch {
                         try {
-<<<<<<< HEAD
+                            debug("🔍 Discovered services!")
                             debug("🕐 Waiting 1000ms before accessing characteristics (Android BLE quirk)")
-=======
-                            Timber.d("Discovered services!")
->>>>>>> 36f1aabc
                             delay(
                                 1000,
                             ) // android BLE is buggy and needs a 1000ms sleep before calling getChracteristic, or you
