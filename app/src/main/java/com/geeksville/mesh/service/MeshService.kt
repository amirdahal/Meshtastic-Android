package com.geeksville.mesh.service

import android.annotation.SuppressLint
import android.app.*
import android.content.BroadcastReceiver
import android.content.Context
import android.content.Intent
import android.content.IntentFilter
import android.graphics.Color
import android.os.Build
import android.os.IBinder
import android.os.RemoteException
import androidx.annotation.RequiresApi
import androidx.core.app.NotificationCompat
import androidx.core.app.NotificationCompat.PRIORITY_MIN
import com.geeksville.analytics.DataPair
import com.geeksville.android.GeeksvilleApplication
import com.geeksville.android.Logging
import com.geeksville.android.ServiceClient
import com.geeksville.mesh.*
import com.geeksville.mesh.MeshProtos.MeshPacket
import com.geeksville.mesh.MeshProtos.ToRadio
import com.geeksville.util.Exceptions
import com.geeksville.util.exceptionReporter
import com.geeksville.util.toOneLineString
import com.geeksville.util.toRemoteExceptions
import com.google.android.gms.common.api.ResolvableApiException
import com.google.android.gms.location.*
import com.google.protobuf.ByteString
import java.nio.charset.Charset


class RadioNotConnectedException() : Exception("Not connected to radio")


/**
 * Handles all the communication with android apps.  Also keeps an internal model
 * of the network state.
 *
 * Note: this service will go away once all clients are unbound from it.
 */
class MeshService : Service(), Logging {

    companion object : Logging {

        /// Intents broadcast by MeshService
        const val ACTION_RECEIVED_DATA = "$prefix.RECEIVED_DATA"
        const val ACTION_NODE_CHANGE = "$prefix.NODE_CHANGE"
        const val ACTION_MESH_CONNECTED = "$prefix.MESH_CONNECTED"

        class IdNotFoundException(id: String) : Exception("ID not found $id")
        class NodeNumNotFoundException(id: Int) : Exception("NodeNum not found $id")
        class NotInMeshException() : Exception("We are not yet in a mesh")

        /// Helper function to start running our service, returns the intent used to reach it
        /// or null if the service could not be started (no bluetooth or no bonded device set)
        fun startService(context: Context): Intent? {
            if (RadioInterfaceService.getBondedDeviceAddress(context) == null) {
                warn("No mesh radio is bonded, not starting service")
                return null
            } else {
                // bind to our service using the same mechanism an external client would use (for testing coverage)
                // The following would work for us, but not external users
                //val intent = Intent(this, MeshService::class.java)
                //intent.action = IMeshService::class.java.name
                val intent = Intent()
                intent.setClassName(
                    "com.geeksville.mesh",
                    "com.geeksville.mesh.service.MeshService"
                )

                // Before binding we want to explicitly create - so the service stays alive forever (so it can keep
                // listening for the bluetooth packets arriving from the radio.  And when they arrive forward them
                // to Signal or whatever.

                logAssert(
                    (if (Build.VERSION.SDK_INT >= Build.VERSION_CODES.O) {
                        context.startForegroundService(intent)
                    } else {
                        context.startService(intent)
                    }) != null
                )

                return intent
            }
        }

        /// A model object for a Text message
        data class TextMessage(val fromId: String, val text: String)
    }

    /// A mapping of receiver class name to package name - used for explicit broadcasts
    private val clientPackages = mutableMapOf<String, String>()

    val radio = ServiceClient {
        IRadioInterfaceService.Stub.asInterface(it)
    }

    /*
    see com.geeksville.mesh broadcast intents
    // RECEIVED_OPAQUE  for data received from other nodes
    // NODE_CHANGE  for new IDs appearing or disappearing
    // ACTION_MESH_CONNECTED for losing/gaining connection to the packet radio (note, this is not
    the same as RadioInterfaceService.RADIO_CONNECTED_ACTION, because it implies we have assembled a valid
    node db.
     */

    private fun explicitBroadcast(intent: Intent) {
        sendBroadcast(intent) // We also do a regular (not explicit broadcast) so any context-registered rceivers will work
        clientPackages.forEach {
            intent.setClassName(it.value, it.key)
            sendBroadcast(intent)
        }
    }

    private val locationCallback = object : LocationCallback() {
        private var lastSendMsec = 0L

        override fun onLocationResult(locationResult: LocationResult) {
            exceptionReporter {
                super.onLocationResult(locationResult)
                var l = locationResult.lastLocation

                // Docs say lastLocation should always be !null if there are any locations, but that's not the case
                if (l == null) {
                    // try to only look at the accurate locations
                    val locs =
                        locationResult.locations.filter { !it.hasAccuracy() || it.accuracy < 200 }
                    l = locs.lastOrNull()
                }
                if (l != null) {
                    info("got location $l")
                    if (l.hasAccuracy() && l.accuracy >= 200) // if more than 200 meters off we won't use it
                        warn("accuracy ${l.accuracy} is too poor to use")
                    else {
                        val now = System.currentTimeMillis()

                        // we limit our sends onto the lora net to a max one once every FIXME
                        val sendLora = (now - lastSendMsec >= 30 * 1000)
                        if (sendLora)
                            lastSendMsec = now
                        try {
                            sendPosition(
                                l.latitude, l.longitude, l.altitude.toInt(),
                                destNum = if (sendLora) NODENUM_BROADCAST else myNodeNum,
                                wantResponse = sendLora
                            )
                        } catch (ex: RadioNotConnectedException) {
                            warn("Lost connection to radio, stopping location requests")
                            onConnectionChanged(false)
                        }
                    }
                }
            }
        }
    }

    private var fusedLocationClient: FusedLocationProviderClient? = null

    /**
     * start our location requests (if they weren't already running)
     *
     * per https://developer.android.com/training/location/change-location-settings
     */
    @SuppressLint("MissingPermission")
    private fun startLocationRequests() {
        if (fusedLocationClient == null) {
            GeeksvilleApplication.analytics.track("location_start") // Figure out how many users needed to use the phone GPS

            val request = LocationRequest.create().apply {
                interval =
                    5 * 60 * 1000 // FIXME, do more like once every 5 mins while we are connected to our radio _and_ someone else is in the mesh

                priority = LocationRequest.PRIORITY_HIGH_ACCURACY
            }
            val builder = LocationSettingsRequest.Builder().addLocationRequest(request)
            val locationClient = LocationServices.getSettingsClient(this)
            val locationSettingsResponse = locationClient.checkLocationSettings(builder.build())

            locationSettingsResponse.addOnSuccessListener {
                debug("We are now successfully listening to the GPS")
            }

            locationSettingsResponse.addOnFailureListener { exception ->
                errormsg("Failed to listen to GPS")
                if (exception is ResolvableApiException) {
                    Exceptions.report(exception) // FIXME, not yet implemented, report failure to mothership
                    exceptionReporter {
                        // Location settings are not satisfied, but this can be fixed
                        // by showing the user a dialog.

                        // FIXME
                        // Show the dialog by calling startResolutionForResult(),
                        // and check the result in onActivityResult().
                        /* exception.startResolutionForResult(
                            this@MainActivity,
                            REQUEST_CHECK_SETTINGS
                        ) */
                    }
                } else
                    Exceptions.report(exception)
            }

            val client = LocationServices.getFusedLocationProviderClient(this)

            // FIXME - should we use Looper.myLooper() in the third param per https://github.com/android/location-samples/blob/432d3b72b8c058f220416958b444274ddd186abd/LocationUpdatesForegroundService/app/src/main/java/com/google/android/gms/location/sample/locationupdatesforegroundservice/LocationUpdatesService.java
            client.requestLocationUpdates(request, locationCallback, null)

            fusedLocationClient = client
        }
    }

    private fun stopLocationRequests() {
        if (fusedLocationClient != null) {
            debug("Stopping location requests")
            GeeksvilleApplication.analytics.track("location_stop")
            fusedLocationClient?.removeLocationUpdates(locationCallback)
            fusedLocationClient = null
        }
    }

    /**
     * The RECEIVED_OPAQUE:
     * Payload will be the raw bytes which were contained within a MeshPacket.Opaque field
     * Sender will be a user ID string
     * Type will be the Data.Type enum code for this payload
     */
    private fun broadcastReceivedData(senderId: String, payload: ByteArray, typ: Int) {
        val intent = Intent(ACTION_RECEIVED_DATA)
        intent.putExtra(EXTRA_SENDER, senderId)
        intent.putExtra(EXTRA_PAYLOAD, payload)
        intent.putExtra(EXTRA_TYP, typ)
        explicitBroadcast(intent)
    }

    private fun broadcastNodeChange(info: NodeInfo) {
        debug("Broadcasting node change $info")
        val intent = Intent(ACTION_NODE_CHANGE)

        intent.putExtra(EXTRA_NODEINFO, info)
        explicitBroadcast(intent)
    }

    /// Safely access the radio service, if not connected an exception will be thrown
    private val connectedRadio: IRadioInterfaceService
        get() = (if (isConnected) radio.serviceP else null) ?: throw RadioNotConnectedException()

    /// Send a command/packet to our radio.  But cope with the possiblity that we might start up
    /// before we are fully bound to the RadioInterfaceService
    private fun sendToRadio(p: ToRadio.Builder) {
        val b = p.build().toByteArray()

        connectedRadio.sendToRadio(b)
    }

    override fun onBind(intent: Intent?): IBinder? {
        return binder
    }

    @RequiresApi(Build.VERSION_CODES.O)
    private fun createNotificationChannel(): String {
        val channelId = "my_service"
        val channelName = "My Background Service"
        val chan = NotificationChannel(
            channelId,
            channelName, NotificationManager.IMPORTANCE_HIGH
        )
        chan.lightColor = Color.BLUE
        chan.importance = NotificationManager.IMPORTANCE_NONE
        chan.lockscreenVisibility = Notification.VISIBILITY_PRIVATE
        notificationManager.createNotificationChannel(chan)
        return channelId
    }

    private val notifyId = 101
    val notificationManager: NotificationManager by lazy() {
        getSystemService(Context.NOTIFICATION_SERVICE) as NotificationManager
    }

    /// This must be lazy because we use Context
    private val channelId: String by lazy() {
        if (Build.VERSION.SDK_INT >= Build.VERSION_CODES.O) {
            createNotificationChannel()
        } else {
            // If earlier version channel ID is not used
            // https://developer.android.com/reference/android/support/v4/app/NotificationCompat.Builder.html#NotificationCompat.Builder(android.content.Context)
            ""
        }
    }

    private val openAppIntent: PendingIntent by lazy() {
        PendingIntent.getActivity(this, 0, Intent(this, MainActivity::class.java), 0)
    }

    /// A text message that has a arrived since the last notification update
    private var recentReceivedText: TextMessage? = null

    val summaryString
        get() = if (!isConnected)
            "No radio connected"
        else
            "Connected: $numOnlineNodes of $numNodes online"

    override fun toString() = summaryString

    /**
     * Generate a new version of our notification - reflecting current app state
     */
    private fun createNotification(): Notification {

        val notificationBuilder = NotificationCompat.Builder(this, channelId)

        val builder = notificationBuilder.setOngoing(true)
            .setPriority(PRIORITY_MIN)
            .setCategory(if (recentReceivedText != null) Notification.CATEGORY_SERVICE else Notification.CATEGORY_MESSAGE)
            .setSmallIcon(android.R.drawable.stat_sys_data_bluetooth)
            .setContentTitle(summaryString) // leave this off for now so our notification looks smaller
            .setVisibility(NotificationCompat.VISIBILITY_PUBLIC)
            .setContentIntent(openAppIntent)

        // FIXME, show information about the nearest node
        // if(shortContent != null) builder.setContentText(shortContent)

        // If a text message arrived include it with our notification
        recentReceivedText?.let { msg ->
            builder.setContentText("Message from ${msg.fromId}")

            builder.setStyle(
                NotificationCompat.BigTextStyle()
                    .bigText(msg.text)
            )
        }

        return builder.build()
    }

    /**
     * Update our notification with latest data
     */
    private fun updateNotification() {
        notificationManager.notify(notifyId, createNotification())
    }

    /**
     * tell android not to kill us
     */
    private fun startForeground() {
        startForeground(notifyId, createNotification())
    }

    override fun onCreate() {
        super.onCreate()

        info("Creating mesh service")
        startForeground()

        // we listen for messages from the radio receiver _before_ trying to create the service
        val filter = IntentFilter()
        filter.addAction(RadioInterfaceService.RECEIVE_FROMRADIO_ACTION)
        filter.addAction(RadioInterfaceService.RADIO_CONNECTED_ACTION)
        registerReceiver(radioInterfaceReceiver, filter)

        // We in turn need to use the radiointerface service
        val intent = Intent(this, RadioInterfaceService::class.java)
        // intent.action = IMeshService::class.java.name
        radio.connect(this, intent, Context.BIND_AUTO_CREATE)

        // the rest of our init will happen once we are in radioConnection.onServiceConnected
    }


    override fun onDestroy() {
        info("Destroying mesh service")
        unregisterReceiver(radioInterfaceReceiver)
        radio.close()

        super.onDestroy()
    }


    ///
    /// BEGINNING OF MODEL - FIXME, move elsewhere
    ///

    /// special broadcast address
    val NODENUM_BROADCAST = 255

    // MyNodeInfo sent via special protobuf from radio
<<<<<<< HEAD
    data class MyNodeInfo(
        val myNodeNum: Int,
        val hasGPS: Boolean,
        val region: String,
        val model: String,
        val firmwareVersion: String
    )
=======
    data class MyNodeInfo(val myNodeNum: Int, val hasGPS: Boolean, val hwModel: String)
>>>>>>> 389dbf44

    var myNodeInfo: MyNodeInfo? = null

    /// Is our radio connected to the phone?
    private var isConnected = false

    // The database of active nodes, index is the node number
    private val nodeDBbyNodeNum = mutableMapOf<Int, NodeInfo>()

    /// The database of active nodes, index is the node user ID string
    /// NOTE: some NodeInfos might be in only nodeDBbyNodeNum (because we don't yet know
    /// an ID).  But if a NodeInfo is in both maps, it must be one instance shared by
    /// both datastructures.
    private val nodeDBbyID = mutableMapOf<String, NodeInfo>()

    ///
    /// END OF MODEL
    ///

    /// Map a nodenum to a node, or throw an exception if not found
    private fun toNodeInfo(n: Int) = nodeDBbyNodeNum[n] ?: throw NodeNumNotFoundException(
        n
    )

    /// Map a nodenum to the nodeid string, or throw an exception if not present
    private fun toNodeID(n: Int) = toNodeInfo(n).user?.id

    /// given a nodenum, return a db entry - creating if necessary
    private fun getOrCreateNodeInfo(n: Int) =
        nodeDBbyNodeNum.getOrPut(n) { -> NodeInfo(n) }

    /// Map a userid to a node/ node num, or throw an exception if not found
    private fun toNodeInfo(id: String) =
        nodeDBbyID[id]
            ?: throw IdNotFoundException(
                id
            )


    private val numNodes get() = nodeDBbyNodeNum.size

    /**
     * How many nodes are currently online (including our local node)
     */
    private val numOnlineNodes get() = nodeDBbyNodeNum.values.count { it.isOnline }

    private fun toNodeNum(id: String) = toNodeInfo(id).num

    /// A helper function that makes it easy to update node info objects
    private fun updateNodeInfo(nodeNum: Int, updatefn: (NodeInfo) -> Unit) {
        val info = getOrCreateNodeInfo(nodeNum)
        updatefn(info)

        // This might have been the first time we know an ID for this node, so also update the by ID map
        val userId = info.user?.id.orEmpty()
        if (userId.isNotEmpty())
            nodeDBbyID[userId] = info

        // parcelable is busted
        broadcastNodeChange(info)
    }

    /// My node num
    private val myNodeNum get() = myNodeInfo!!.myNodeNum

    /// My node ID string
    private val myNodeID get() = toNodeID(myNodeNum)

    /// Generate a new mesh packet builder with our node as the sender, and the specified node num
    private fun newMeshPacketTo(idNum: Int) = MeshPacket.newBuilder().apply {
        if (myNodeInfo == null)
            throw RadioNotConnectedException()

        from = myNodeNum
        to = idNum
    }

    /**
     * Generate a new mesh packet builder with our node as the sender, and the specified recipient
     *
     * If id is null we assume a broadcast message
     */
    private fun newMeshPacketTo(id: String?) =
        newMeshPacketTo(if (id != null) toNodeNum(id) else NODENUM_BROADCAST)

    /**
     * Helper to make it easy to build a subpacket in the proper protobufs
     *
     * If destId is null we assume a broadcast message
     */
    private fun buildMeshPacket(
        destId: String?,
        initFn: MeshProtos.SubPacket.Builder.() -> Unit
    ): MeshPacket = newMeshPacketTo(destId).apply {
        payload = MeshProtos.SubPacket.newBuilder().also {
            initFn(it)
        }.build()
    }.build()

    /// Update our model and resend as needed for a MeshPacket we just received from the radio
    private fun handleReceivedData(fromNum: Int, data: MeshProtos.Data) {
        val bytes = data.payload.toByteArray()
        val fromId = toNodeID(fromNum)

        /// the sending node ID if possible, else just its number
        val fromString = fromId ?: fromId.toString()

        fun forwardData() {
            if (fromId == null)
                warn("Ignoring data from $fromNum because we don't yet know its ID")
            else {
                debug("Received data from $fromId ${bytes.size}")
                broadcastReceivedData(fromId, bytes, data.typValue)
            }
        }

        when (data.typValue) {
            MeshProtos.Data.Type.CLEAR_TEXT_VALUE -> {
                val text = bytes.toString(Charset.forName("UTF-8"))

                debug("Received CLEAR_TEXT from $fromString")

                recentReceivedText = TextMessage(fromString, text)
                updateNotification()
                forwardData()
            }

            MeshProtos.Data.Type.CLEAR_READACK_VALUE ->
                warn(
                    "TODO ignoring CLEAR_READACK from $fromString"
                )

            MeshProtos.Data.Type.SIGNAL_OPAQUE_VALUE ->
                forwardData()

            else -> TODO()
        }

        GeeksvilleApplication.analytics.track(
            "data_receive",
            DataPair("num_bytes", bytes.size),
            DataPair("type", data.typValue)
        )
    }

    /// Update our DB of users based on someone sending out a User subpacket
    private fun handleReceivedUser(fromNum: Int, p: MeshProtos.User) {
        updateNodeInfo(fromNum) {
            val oldId = it.user?.id.orEmpty()
            it.user = MeshUser(
                if (p.id.isNotEmpty()) p.id else oldId, // If the new update doesn't contain an ID keep our old value
                p.longName,
                p.shortName
            )
        }
    }

    /// Update our DB of users based on someone sending out a Position subpacket
    private fun handleReceivedPosition(fromNum: Int, p: MeshProtos.Position) {
        updateNodeInfo(fromNum) {
            it.position = Position(
                p.latitude,
                p.longitude,
                p.altitude,
                if (p.time != 0) p.time else it.position?.time
                    ?: 0 // if this position didn't include time, just keep our old one
            )
        }
    }

    /// Update our model and resend as needed for a MeshPacket we just received from the radio
    private fun handleReceivedMeshPacket(packet: MeshPacket) {
        val fromNum = packet.from

        // FIXME, perhaps we could learn our node ID by looking at any to packets the radio
        // decided to pass through to us (except for broadcast packets)
        //val toNum = packet.to

        val p = packet.payload

        // Update last seen for the node that sent the packet, but also for _our node_ because anytime a packet passes
        // through our node on the way to the phone that means that local node is also alive in the mesh
        updateNodeInfo(fromNum) {
            // Update our last seen based on any valid timestamps.  If the device didn't provide a timestamp make one
            val lastSeen =
                if (packet.rxTime != 0) packet.rxTime else currentSecond()

            it.position = it.position?.copy(time = lastSeen)
        }
        updateNodeInfo(myNodeNum) {
            it.position = it.position?.copy(time = currentSecond())
        }

        when (p.variantCase.number) {
            MeshProtos.SubPacket.POSITION_FIELD_NUMBER ->
                handleReceivedPosition(fromNum, p.position)

            MeshProtos.SubPacket.DATA_FIELD_NUMBER ->
                handleReceivedData(fromNum, p.data)

            MeshProtos.SubPacket.USER_FIELD_NUMBER ->
                handleReceivedUser(fromNum, p.user)
            else -> TODO("Unexpected SubPacket variant")
        }

        onNodeDBChanged()
    }

    private fun currentSecond() = (System.currentTimeMillis() / 1000).toInt()

    /// We are reconnecting to a radio, redownload the full state.  This operation might take hundreds of milliseconds
    private fun reinitFromRadio() {
        // Read the MyNodeInfo object
        val myInfo = MeshProtos.MyNodeInfo.parseFrom(
            connectedRadio.readMyNode()
        )

<<<<<<< HEAD
        val mi = with(myInfo) {
            MyNodeInfo(myNodeNum, hasGps, region, hwModel, firmwareVersion)
        }

        myNodeInfo = mi

        /// Track types of devices and firmware versions in use
        GeeksvilleApplication.analytics.setUserInfo(
            DataPair("region", mi.region),
            DataPair("firmware", mi.firmwareVersion),
            DataPair("has_gps", mi.hasGPS),
            DataPair("hw_model", mi.model)
        )
=======
        val mynodeinfo = MyNodeInfo(myInfo.myNodeNum, myInfo.hasGps, myInfo.hwModel)
        myNodeInfo = mynodeinfo
>>>>>>> 389dbf44

        // Ask for the current node DB
        connectedRadio.restartNodeInfo()

        // read all the infos until we get back null
        var infoBytes = connectedRadio.readNodeInfo()
        while (infoBytes != null) {
            val info =
                MeshProtos.NodeInfo.parseFrom(infoBytes)
            debug("Received initial nodeinfo $info")

            // Just replace/add any entry
            updateNodeInfo(info.num) {
                if (info.hasUser())
                    it.user =
                        MeshUser(
                            info.user.id,
                            info.user.longName,
                            info.user.shortName
                        )

                if (info.hasPosition()) {
                    // For the local node, it might not be able to update its times because it doesn't have a valid GPS reading yet
                    // so if the info is for _our_ node we always assume time is current
                    val time =
                        if (it.num == mi.myNodeNum) currentSecond() else info.position.time

                    it.position = Position(
                        info.position.latitude,
                        info.position.longitude,
                        info.position.altitude,
                        time
                    )
                }
            }

            // advance to next
            infoBytes = connectedRadio.readNodeInfo()
        }

        onNodeDBChanged()
    }


    /// If we just changed our nodedb, we might want to do somethings
    private fun onNodeDBChanged() {
        updateNotification()

        // we don't ask for GPS locations from android if our device has a built in GPS
        if (!myNodeInfo!!.hasGPS) {
            // If we have at least one other person in the mesh, send our GPS position otherwise stop listening to GPS

            if (numOnlineNodes >= 2)
                startLocationRequests()
            else
                stopLocationRequests()
        } else
            debug("Our radio has a built in GPS, so not reading GPS in phone")
    }

    /// Called when we gain/lose connection to our radio
    private fun onConnectionChanged(c: Boolean) {
        debug("onConnectionChanged connected=$c")
        isConnected = c
        if (c) {
            // Do our startup init
            try {
                reinitFromRadio()

                val radioModel = DataPair("radio_model", myNodeInfo?.hwModel ?: "unknown")
                GeeksvilleApplication.analytics.track(
                    "mesh_connect",
                    DataPair("num_nodes", numNodes),
                    DataPair("num_online", numOnlineNodes),
                    radioModel
                )

                // Once someone connects to hardware start tracking the approximate number of nodes in their mesh
                // this allows us to collect stats on what typical mesh size is and to tell difference between users who just
                // downloaded the app, vs has connected it to some hardware.
                GeeksvilleApplication.analytics.setUserInfo(
                    DataPair("num_nodes", numNodes),
                    radioModel
                )
            } catch (ex: RemoteException) {
                // It seems that when the ESP32 goes offline it can briefly come back for a 100ms ish which
                // causes the phone to try and reconnect.  If we fail downloading our initial radio state we don't want to
                // claim we have a valid connection still
                isConnected = false;
                throw ex; // Important to rethrow so that we don't tell the app all is well
            }
        } else {
            // lost radio connection, therefore no need to keep listening to GPS
            stopLocationRequests()

            GeeksvilleApplication.analytics.track(
                "mesh_disconnect",
                DataPair("num_nodes", numNodes),
                DataPair("num_online", numOnlineNodes)
            )
        }

        updateNotification()
    }

    /**
     * Receives messages from our BT radio service and processes them to update our model
     * and send to clients as needed.
     */
    private val radioInterfaceReceiver = object : BroadcastReceiver() {

        // Important to never throw exceptions out of onReceive
        override fun onReceive(context: Context, intent: Intent) = exceptionReporter {

            debug("Received broadcast ${intent.action}")
            when (intent.action) {
                RadioInterfaceService.RADIO_CONNECTED_ACTION -> {
                    try {
                        onConnectionChanged(intent.getBooleanExtra(EXTRA_CONNECTED, false))

                        // forward the connection change message to anyone who is listening to us. but change the action
                        // to prevent an infinite loop from us receiving our own broadcast. ;-)
                        intent.action = ACTION_MESH_CONNECTED
                        explicitBroadcast(intent)
                    } catch (ex: RemoteException) {
                        // This can happen sometimes (especially if the device is slowly dying due to killing power, don't report to crashlytics
                        warn("Abandoning reconnect attempt, due to errors during init: ${ex.message}")
                    }
                }

                RadioInterfaceService.RECEIVE_FROMRADIO_ACTION -> {
                    val proto =
                        MeshProtos.FromRadio.parseFrom(
                            intent.getByteArrayExtra(
                                EXTRA_PAYLOAD
                            )!!
                        )
                    info("Received from radio service: ${proto.toOneLineString()}")
                    when (proto.variantCase.number) {
                        MeshProtos.FromRadio.PACKET_FIELD_NUMBER -> handleReceivedMeshPacket(
                            proto.packet
                        )

                        else -> TODO("Unexpected FromRadio variant")
                    }
                }

                else -> TODO("Unexpected radio interface broadcast")
            }
        }
    }

    /// Send a position (typically from our built in GPS) into the mesh
    private fun sendPosition(
        lat: Double,
        lon: Double,
        alt: Int,
        destNum: Int = NODENUM_BROADCAST,
        wantResponse: Boolean = false
    ) {
        debug("Sending our position to=$destNum lat=$lat, lon=$lon, alt=$alt")

        val position = MeshProtos.Position.newBuilder().also {
            it.latitude = lat
            it.longitude = lon
            it.altitude = alt
            it.time = currentSecond() // Include our current timestamp
        }.build()

        // encapsulate our payload in the proper protobufs and fire it off
        val packet = newMeshPacketTo(destNum)

        packet.payload = MeshProtos.SubPacket.newBuilder().also {
            it.position = position
            it.wantResponse = wantResponse
        }.build()

        // Also update our own map for our nodenum, by handling the packet just like packets from other users
        handleReceivedPosition(myNodeInfo!!.myNodeNum, position)

        // send the packet into the mesh
        sendToRadio(ToRadio.newBuilder().apply {
            this.packet = packet.build()
        })
    }

    private val binder = object : IMeshService.Stub() {
        // Note: bound methods don't get properly exception caught/logged, so do that with a wrapper
        // per https://blog.classycode.com/dealing-with-exceptions-in-aidl-9ba904c6d63
        override fun subscribeReceiver(packageName: String, receiverName: String) =
            toRemoteExceptions {
                clientPackages[receiverName] = packageName
            }

        override fun getMyId() = toRemoteExceptions { myNodeID }

        override fun setOwner(myId: String?, longName: String, shortName: String) =
            toRemoteExceptions {
                debug("SetOwner $myId : $longName : $shortName")

                val user = MeshProtos.User.newBuilder().also {
                    if (myId != null)  // Only set the id if it was provided
                        it.id = myId
                    it.longName = longName
                    it.shortName = shortName
                }.build()

                // Also update our own map for our nodenum, by handling the packet just like packets from other users
                if (myNodeInfo != null) {
                    handleReceivedUser(myNodeInfo!!.myNodeNum, user)
                }

                // set my owner info
                connectedRadio.writeOwner(user.toByteArray())
            }

        override fun sendData(destId: String?, payloadIn: ByteArray, typ: Int) =
            toRemoteExceptions {
                info("sendData dest=$destId <- ${payloadIn.size} bytes")

                // encapsulate our payload in the proper protobufs and fire it off
                val packet = buildMeshPacket(destId) {
                    data = MeshProtos.Data.newBuilder().also {
                        it.typ = MeshProtos.Data.Type.forNumber(typ)
                        it.payload = ByteString.copyFrom(payloadIn)
                    }.build()
                }

                sendToRadio(ToRadio.newBuilder().apply {
                    this.packet = packet
                })

                GeeksvilleApplication.analytics.track(
                    "data_send",
                    DataPair("num_bytes", payloadIn.size),
                    DataPair("type", typ)
                )
            }

        override fun getRadioConfig(): ByteArray = toRemoteExceptions {
            connectedRadio.readRadioConfig()
        }

        override fun setRadioConfig(payload: ByteArray) = toRemoteExceptions {
            connectedRadio.writeRadioConfig(payload)
        }

        override fun getNodes(): Array<NodeInfo> = toRemoteExceptions {
            val r = nodeDBbyID.values.toTypedArray()
            info("in getOnline, count=${r.size}")
            // return arrayOf("+16508675309")
            r
        }

        override fun isConnected(): Boolean = toRemoteExceptions {
            val r = this@MeshService.isConnected
            info("in isConnected=$r")
            r
        }
    }
}<|MERGE_RESOLUTION|>--- conflicted
+++ resolved
@@ -386,7 +386,6 @@
     val NODENUM_BROADCAST = 255
 
     // MyNodeInfo sent via special protobuf from radio
-<<<<<<< HEAD
     data class MyNodeInfo(
         val myNodeNum: Int,
         val hasGPS: Boolean,
@@ -394,9 +393,6 @@
         val model: String,
         val firmwareVersion: String
     )
-=======
-    data class MyNodeInfo(val myNodeNum: Int, val hasGPS: Boolean, val hwModel: String)
->>>>>>> 389dbf44
 
     var myNodeInfo: MyNodeInfo? = null
 
@@ -614,7 +610,6 @@
             connectedRadio.readMyNode()
         )
 
-<<<<<<< HEAD
         val mi = with(myInfo) {
             MyNodeInfo(myNodeNum, hasGps, region, hwModel, firmwareVersion)
         }
@@ -628,10 +623,6 @@
             DataPair("has_gps", mi.hasGPS),
             DataPair("hw_model", mi.model)
         )
-=======
-        val mynodeinfo = MyNodeInfo(myInfo.myNodeNum, myInfo.hasGps, myInfo.hwModel)
-        myNodeInfo = mynodeinfo
->>>>>>> 389dbf44
 
         // Ask for the current node DB
         connectedRadio.restartNodeInfo()
@@ -701,7 +692,7 @@
             try {
                 reinitFromRadio()
 
-                val radioModel = DataPair("radio_model", myNodeInfo?.hwModel ?: "unknown")
+                val radioModel = DataPair("radio_model", myNodeInfo?.model ?: "unknown")
                 GeeksvilleApplication.analytics.track(
                     "mesh_connect",
                     DataPair("num_nodes", numNodes),
