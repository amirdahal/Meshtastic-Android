--- conflicted
+++ resolved
@@ -182,7 +182,7 @@
             val myInfo = localNodeInfo
             val lastSendMsec = (myInfo?.position?.time ?: 0) * 1000L
             val now = System.currentTimeMillis()
-            if(now - lastSendMsec < locationIntervalMsec)
+            if (now - lastSendMsec < locationIntervalMsec)
                 debug("Not sending position - the local node has sent one recently...")
             else {
                 sendPosition(lat, lon, alt, destNum, wantResponse)
@@ -488,13 +488,13 @@
     /**
      * Return the nodeinfo for the local node, or null if not found
      */
-    private val localNodeInfo get(): NodeInfo? =
-        try {
-             toNodeInfo(myNodeNum)
-        }
-        catch(ex: Exception) {
-             null
-        }
+    private val localNodeInfo
+        get(): NodeInfo? =
+            try {
+                toNodeInfo(myNodeNum)
+            } catch (ex: Exception) {
+                null
+            }
 
     /** Map a nodenum to the nodeid string, or return null if not present
     If we have a NodeInfo for this ID we prefer to return the string ID inside the user record.
@@ -542,7 +542,11 @@
     }
 
     /// A helper function that makes it easy to update node info objects
-    private fun updateNodeInfo(nodeNum: Int, withBroadcast: Boolean = true, updateFn: (NodeInfo) -> Unit) {
+    private fun updateNodeInfo(
+        nodeNum: Int,
+        withBroadcast: Boolean = true,
+        updateFn: (NodeInfo) -> Unit
+    ) {
         val info = getOrCreateNodeInfo(nodeNum)
         updateFn(info)
 
@@ -552,7 +556,7 @@
             nodeDBbyID[userId] = info
 
         // parcelable is busted
-        if(withBroadcast)
+        if (withBroadcast)
             serviceBroadcasts.broadcastNodeChange(info)
     }
 
@@ -761,7 +765,7 @@
                     Portnums.PortNum.POSITION_APP_VALUE -> {
                         var u = MeshProtos.Position.parseFrom(data.payload)
                         // position updates from mesh usually don't include times.  So promote rx time
-                        if(u.time == 0 && packet.rxTime != 0)
+                        if (u.time == 0 && packet.rxTime != 0)
                             u = u.toBuilder().setTime(packet.rxTime).build()
                         debug("position_app ${packet.from} ${u.toOneLineString()}")
                         handleReceivedPosition(packet.from, u, dataPacket.time)
@@ -874,7 +878,6 @@
         p: MeshProtos.Position,
         defaultTime: Long = System.currentTimeMillis()
     ) {
-<<<<<<< HEAD
         // Nodes periodically send out position updates, but those updates might not contain a lat & lon (because no GPS lock)
         // We like to look at the local node to see if it has been sending out valid lat/lon, so for the LOCAL node (only)
         // we don't record these nop position updates
@@ -885,12 +888,6 @@
                 debug("update position: ${it.user?.longName} with ${p.toOneLineString()}")
                 it.position = Position(p, (defaultTime / 1000L).toInt())
             }
-=======
-        updateNodeInfo(fromNum) {
-            debug("update ${it.user?.longName} with ${p.toOneLineString()}")
-            it.position = Position(p)
-        }
->>>>>>> bff21e00
     }
 
     /// If packets arrive before we have our node DB, we delay parsing them until the DB is ready
@@ -1018,18 +1015,10 @@
         if (mi != null && prefs != null) {
             var broadcastSecs = prefs.positionBroadcastSecs
 
-<<<<<<< HEAD
             desiredInterval = if (broadcastSecs == 0) // unset by device, use default
                 15 * 60 * 1000
             else
                 broadcastSecs * 1000L
-=======
-                desiredInterval = if (broadcastSecs == 0) // unset by device, use default
-                    15 * 60 * 1000
-                else
-                    broadcastSecs * 1000L
-            }
->>>>>>> bff21e00
 
             if (prefs.locationShare == RadioConfigProtos.LocationSharing.LocDisabled) {
                 info("GPS location sharing is disabled")
