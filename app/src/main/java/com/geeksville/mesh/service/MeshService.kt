package com.geeksville.mesh.service

import android.annotation.SuppressLint
import android.app.Service
import android.content.BroadcastReceiver
import android.content.Context
import android.content.Intent
import android.content.IntentFilter
import android.os.IBinder
import android.os.RemoteException
import android.widget.Toast
import androidx.annotation.UiThread
import androidx.core.content.edit
import com.geeksville.analytics.DataPair
import com.geeksville.android.GeeksvilleApplication
import com.geeksville.android.Logging
import com.geeksville.android.ServiceClient
import com.geeksville.android.isGooglePlayAvailable
import com.geeksville.concurrent.handledLaunch
import com.geeksville.mesh.*
import com.geeksville.mesh.MeshProtos.MeshPacket
import com.geeksville.mesh.MeshProtos.ToRadio
import com.geeksville.mesh.database.MeshtasticDatabase
import com.geeksville.mesh.database.PacketRepository
import com.geeksville.mesh.database.entity.Packet
import com.geeksville.mesh.service.SoftwareUpdateService.Companion.ProgressNotStarted
import com.geeksville.util.*
import com.google.android.gms.common.api.ApiException
import com.google.android.gms.common.api.ResolvableApiException
import com.google.android.gms.location.FusedLocationProviderClient
import com.google.android.gms.location.LocationRequest
import com.google.android.gms.location.LocationServices
import com.google.android.gms.location.LocationSettingsRequest
import com.google.protobuf.ByteString
import com.google.protobuf.InvalidProtocolBufferException
import kotlinx.coroutines.*
import kotlinx.serialization.json.Json
import java.util.*
import kotlin.math.absoluteValue

/**
 * Handles all the communication with android apps.  Also keeps an internal model
 * of the network state.
 *
 * Note: this service will go away once all clients are unbound from it.
 * Warning: do not override toString, it causes infinite recursion on some androids (because contextWrapper.getResources calls to string
 */
class MeshService : Service(), Logging {

    companion object : Logging {

        /// Intents broadcast by MeshService

        @Deprecated(message = "Does not filter by port number.  For legacy reasons only broadcast for UNKNOWN_APP, switch to ACTION_RECEIVED")
        const val ACTION_RECEIVED_DATA = "$prefix.RECEIVED_DATA"

        fun actionReceived(portNum: String) = "$prefix.RECEIVED.$portNum"

        /// generate a RECEIVED action filter string that includes either the portnumber as an int, or preferably a symbolic name from portnums.proto
        fun actionReceived(portNum: Int): String {
            val portType = Portnums.PortNum.forNumber(portNum)
            val portStr = portType?.toString() ?: portNum.toString()

            return actionReceived(portStr)
        }

        const val ACTION_NODE_CHANGE = "$prefix.NODE_CHANGE"
        const val ACTION_MESH_CONNECTED = "$prefix.MESH_CONNECTED"
        const val ACTION_MESSAGE_STATUS = "$prefix.MESSAGE_STATUS"

        open class NodeNotFoundException(reason: String) : Exception(reason)
        class InvalidNodeIdException() : NodeNotFoundException("Invalid NodeId")
        class NodeNumNotFoundException(id: Int) : NodeNotFoundException("NodeNum not found $id")
        class IdNotFoundException(id: String) : NodeNotFoundException("ID not found $id")

        class NoRadioConfigException(message: String = "No radio settings received (is our app too old?)") :
            RadioNotConnectedException(message)

        /** We treat software update as similar to loss of comms to the regular bluetooth service (so things like sendPosition for background GPS ignores the problem */
        class IsUpdatingException() :
            RadioNotConnectedException("Operation prohibited during firmware update")

        /**
         * Talk to our running service and try to set a new device address.  And then immediately
         * call start on the service to possibly promote our service to be a foreground service.
         */
        fun changeDeviceAddress(context: Context, service: IMeshService, address: String?) {
            service.setDeviceAddress(address)
            startService(context)
        }

        fun createIntent() = Intent().setClassName(
            "com.geeksville.mesh",
            "com.geeksville.mesh.service.MeshService"
        )
    }

    enum class ConnectionState {
        DISCONNECTED,
        CONNECTED,
        DEVICE_SLEEP // device is in LS sleep state, it will reconnected to us over bluetooth once it has data
    }

    private var previousSummary: String? = null

    /// A mapping of receiver class name to package name - used for explicit broadcasts
    private val clientPackages = mutableMapOf<String, String>()
    private val serviceNotifications = MeshServiceNotifications(this)
    private val serviceBroadcasts = MeshServiceBroadcasts(this, clientPackages) { connectionState }
    private val serviceJob = Job()
    private val serviceScope = CoroutineScope(Dispatchers.IO + serviceJob)
    private var connectionState = ConnectionState.DISCONNECTED
    private var packetRepo: PacketRepository? = null
    private var fusedLocationClient: FusedLocationProviderClient? = null

    // If we've ever read a valid region code from our device it will be here
    var curRegionValue = RadioConfigProtos.RegionCode.Unset_VALUE

    val radio = ServiceClient {
        IRadioInterfaceService.Stub.asInterface(it).apply {
            // Now that we are connected to the radio service, tell it to connect to the radio
            connect()
        }
    }

    private val locationCallback = MeshServiceLocationCallback(
        ::sendPositionScoped,
        onSendPositionFailed = { onConnectionChanged(ConnectionState.DEVICE_SLEEP) },
        getNodeNum = { myNodeNum }
    )

    private fun getSenderName(packet: DataPacket?): String {
        val name = nodeDBbyID[packet?.from]?.user?.longName
        return name ?: "Unknown username"
    }

    private val notificationSummary
        get() = when (connectionState) {
            ConnectionState.CONNECTED -> getString(R.string.connected_count).format(
                numOnlineNodes,
                numNodes
            )
            ConnectionState.DISCONNECTED -> getString(R.string.disconnected)
            ConnectionState.DEVICE_SLEEP -> getString(R.string.device_sleeping)
        }

    private fun warnUserAboutLocation() {
        Toast.makeText(
            this,
            getString(R.string.location_disabled),
            Toast.LENGTH_LONG
        ).show()
    }

    /**
     * start our location requests (if they weren't already running)
     *
     * per https://developer.android.com/training/location/change-location-settings
     */
    @SuppressLint("MissingPermission")
    @UiThread
    private fun startLocationRequests() {
        // FIXME - currently we don't support location reading without google play
        if (fusedLocationClient == null && isGooglePlayAvailable(this)) {
            GeeksvilleApplication.analytics.track("location_start") // Figure out how many users needed to use the phone GPS

            val request = LocationRequest.create().apply {
                interval =
                    5 * 60 * 1000 // FIXME, do more like once every 5 mins while we are connected to our radio _and_ someone else is in the mesh

                priority = LocationRequest.PRIORITY_HIGH_ACCURACY
            }
            val builder = LocationSettingsRequest.Builder().addLocationRequest(request)
            val locationClient = LocationServices.getSettingsClient(this)
            val locationSettingsResponse = locationClient.checkLocationSettings(builder.build())

            locationSettingsResponse.addOnSuccessListener {
                debug("We are now successfully listening to the GPS")
            }

            locationSettingsResponse.addOnFailureListener { exception ->
                errormsg("Failed to listen to GPS")

                when (exception) {
                    is ResolvableApiException ->
                        exceptionReporter {
                            // Location settings are not satisfied, but this can be fixed
                            // by showing the user a dialog.

                            // Show the dialog by calling startResolutionForResult(),
                            // and check the result in onActivityResult().
                            // exception.startResolutionForResult(this@MainActivity, REQUEST_CHECK_SETTINGS)

                            // For now just punt and show a dialog
                            warnUserAboutLocation()
                        }
                    is ApiException ->
                        when (exception.statusCode) {
                            17 ->
                                // error: cancelled by user
                                errormsg("User cancelled location access", exception)
                            8502 ->
                                // error: settings change unavailable
                                errormsg(
                                    "Settings-change-unavailable, user disabled location access (globally?)",
                                    exception
                                )
                            else ->
                                Exceptions.report(exception)
                        }
                    else ->
                        Exceptions.report(exception)
                }
            }

            val client = LocationServices.getFusedLocationProviderClient(this)

            // FIXME - should we use Looper.myLooper() in the third param per https://github.com/android/location-samples/blob/432d3b72b8c058f220416958b444274ddd186abd/LocationUpdatesForegroundService/app/src/main/java/com/google/android/gms/location/sample/locationupdatesforegroundservice/LocationUpdatesService.java
            client.requestLocationUpdates(request, locationCallback, null)

            fusedLocationClient = client
        }
    }

    private fun stopLocationRequests() {
        if (fusedLocationClient != null) {
            debug("Stopping location requests")
            GeeksvilleApplication.analytics.track("location_stop")
            fusedLocationClient?.removeLocationUpdates(locationCallback)
            fusedLocationClient = null
        }
    }

    /// Safely access the radio service, if not connected an exception will be thrown
    private val connectedRadio: IRadioInterfaceService
        get() = (if (connectionState == ConnectionState.CONNECTED) radio.serviceP else null)
            ?: throw RadioNotConnectedException()

    /// Send a command/packet to our radio.  But cope with the possiblity that we might start up
    /// before we are fully bound to the RadioInterfaceService
    private fun sendToRadio(p: ToRadio.Builder) {
        val b = p.build().toByteArray()

        if (SoftwareUpdateService.isUpdating)
            throw IsUpdatingException()

        connectedRadio.sendToRadio(b)
    }

    /**
     * Send a mesh packet to the radio, if the radio is not currently connected this function will throw NotConnectedException
     */
    private fun sendToRadio(packet: MeshPacket) {
        sendToRadio(ToRadio.newBuilder().apply {
            this.packet = packet
        })
    }

    private fun updateMessageNotification(message: DataPacket) =
        serviceNotifications.updateMessageNotification(
            getSenderName(message), message.bytes!!.toString(utf8)
        )

    /**
     * tell android not to kill us
     */
    private fun startForeground() {
        val a = RadioInterfaceService.getBondedDeviceAddress(this)
        val wantForeground = a != null && a != "n"

        info("Requesting foreground service=$wantForeground")

        // We always start foreground because that's how our service is always started (if we didn't then android would kill us)
        // but if we don't really need foreground we immediately stop it.
        val notification = serviceNotifications.createServiceStateNotification(
            notificationSummary
        )

        startForeground(serviceNotifications.notifyId, notification)
        if (!wantForeground) {
            stopForeground(true)
        }
    }

    override fun onCreate() {
        super.onCreate()

        info("Creating mesh service")

        val packetsDao = MeshtasticDatabase.getDatabase(applicationContext).packetDao()
        packetRepo = PacketRepository(packetsDao)

        // Switch to the IO thread
        serviceScope.handledLaunch {
            loadSettings() // Load our last known node DB

            // we listen for messages from the radio receiver _before_ trying to create the service
            val filter = IntentFilter().apply {
                addAction(RadioInterfaceService.RECEIVE_FROMRADIO_ACTION)
                addAction(RadioInterfaceService.RADIO_CONNECTED_ACTION)
            }
            registerReceiver(radioInterfaceReceiver, filter)

            // We in turn need to use the radiointerface service
            val intent = Intent(this@MeshService, RadioInterfaceService::class.java)
            // intent.action = IMeshService::class.java.name
            radio.connect(this@MeshService, intent, Context.BIND_AUTO_CREATE)

            // the rest of our init will happen once we are in radioConnection.onServiceConnected
        }
    }

    /**
     * If someone binds to us, this will be called after on create
     */
    override fun onBind(intent: Intent?): IBinder? {
        startForeground()

        return binder
    }

    /**
     * If someone starts us (or restarts us) this will be called after onCreate)
     */
    override fun onStartCommand(intent: Intent?, flags: Int, startId: Int): Int {
        startForeground()

        return super.onStartCommand(intent, flags, startId)
    }

    override fun onDestroy() {
        info("Destroying mesh service")

        // This might fail if we get destroyed before the handledLaunch completes
        ignoreException {
            unregisterReceiver(radioInterfaceReceiver)
        }

        radio.close()
        saveSettings()

        stopForeground(true) // Make sure we aren't using the notification first
        serviceNotifications.close()

        super.onDestroy()
        serviceJob.cancel()
    }

    ///
    /// BEGINNING OF MODEL - FIXME, move elsewhere
    ///

    private fun getPrefs() = getSharedPreferences("service-prefs", Context.MODE_PRIVATE)

    /// Save information about our mesh to disk, so we will have it when we next start the service (even before we hear from our device)
    private fun saveSettings() {
        myNodeInfo?.let { myInfo ->
            val settings = MeshServiceSettingsData(
                myInfo = myInfo,
                nodeDB = nodeDBbyNodeNum.values.toTypedArray(),
                messages = recentDataPackets.toTypedArray(),
                regionCode = curRegionValue
            )
            val json = Json { isLenient = true }
            val asString = json.encodeToString(MeshServiceSettingsData.serializer(), settings)
            debug("Saving settings")
            getPrefs().edit(commit = true) {
                // FIXME, not really ideal to store this bigish blob in preferences
                putString("json", asString)
            }
        }
    }

    private fun installNewNodeDB(newMyNodeInfo: MyNodeInfo, nodes: Array<NodeInfo>) {
        discardNodeDB() // Get rid of any old state

        myNodeInfo = newMyNodeInfo

        // put our node array into our two different map representations
        nodeDBbyNodeNum.putAll(nodes.map { Pair(it.num, it) })
        nodeDBbyID.putAll(nodes.mapNotNull {
            it.user?.let { user -> // ignore records that don't have a valid user
                Pair(
                    user.id,
                    it
                )
            }
        })
    }

    private fun loadSettings() {
        try {
            getPrefs().getString("json", null)?.let { asString ->

                val json = Json { isLenient = true }
                val settings = json.decodeFromString(MeshServiceSettingsData.serializer(), asString)
                installNewNodeDB(settings.myInfo, settings.nodeDB)
                curRegionValue = settings.regionCode

                // Note: we do not haveNodeDB = true because that means we've got a valid db from a real device (rather than this possibly stale hint)

                recentDataPackets.addAll(settings.messages)
            }
        } catch (ex: Exception) {
            errormsg("Ignoring error loading saved state for service: ${ex.message}")
        }
    }

    /**
     * discard entire node db & message state - used when downloading a new db from the device
     */
    private fun discardNodeDB() {
        debug("Discarding NodeDB")
        myNodeInfo = null
        nodeDBbyNodeNum.clear()
        nodeDBbyID.clear()
        // recentDataPackets.clear() We do NOT want to clear this, because it is the record of old messages the GUI still might want to show
        haveNodeDB = false
    }

    var myNodeInfo: MyNodeInfo? = null

    private var radioConfig: RadioConfigProtos.RadioConfig? = null

    private var channels = listOf<ChannelProtos.Channel>()

    /// True after we've done our initial node db init
    @Volatile
    private var haveNodeDB = false

    // The database of active nodes, index is the node number
    private val nodeDBbyNodeNum = mutableMapOf<Int, NodeInfo>()

    /// The database of active nodes, index is the node user ID string
    /// NOTE: some NodeInfos might be in only nodeDBbyNodeNum (because we don't yet know
    /// an ID).  But if a NodeInfo is in both maps, it must be one instance shared by
    /// both datastructures.
    private val nodeDBbyID = mutableMapOf<String, NodeInfo>()

    ///
    /// END OF MODEL
    ///

    val deviceVersion get() = DeviceVersion(myNodeInfo?.firmwareVersion ?: "")

    /// Map a nodenum to a node, or throw an exception if not found
    private fun toNodeInfo(n: Int) = nodeDBbyNodeNum[n] ?: throw NodeNumNotFoundException(
        n
    )

    /** Map a nodenum to the nodeid string, or return null if not present
    If we have a NodeInfo for this ID we prefer to return the string ID inside the user record.
    but some nodes might not have a user record at all (because not yet received), in that case, we return
    a hex version of the ID just based on the number */
    private fun toNodeID(n: Int): String? =
        if (n == DataPacket.NODENUM_BROADCAST)
            DataPacket.ID_BROADCAST
        else
            nodeDBbyNodeNum[n]?.user?.id ?: DataPacket.nodeNumToDefaultId(n)

    /// given a nodenum, return a db entry - creating if necessary
    private fun getOrCreateNodeInfo(n: Int) =
        nodeDBbyNodeNum.getOrPut(n) { -> NodeInfo(n) }

    private val hexIdRegex = """\!([0-9A-Fa-f]+)""".toRegex()

    /// Map a userid to a node/ node num, or throw an exception if not found
    /// We prefer to find nodes based on their assigned IDs, but if no ID has been assigned to a node, we can also find it based on node number
    private fun toNodeInfo(id: String): NodeInfo {
        // If this is a valid hexaddr will be !null
        val hexStr = hexIdRegex.matchEntire(id)?.groups?.get(1)?.value

        return nodeDBbyID[id] ?: when {
            id == DataPacket.ID_LOCAL -> toNodeInfo(myNodeNum)
            hexStr != null -> {
                val n = hexStr.toLong(16).toInt()
                nodeDBbyNodeNum[n] ?: throw IdNotFoundException(id)
            }
            else -> throw InvalidNodeIdException()
        }
    }

    private val numNodes get() = nodeDBbyNodeNum.size

    /**
     * How many nodes are currently online (including our local node)
     */
    private val numOnlineNodes get() = nodeDBbyNodeNum.values.count { it.isOnline }

    private fun toNodeNum(id: String): Int = when (id) {
        DataPacket.ID_BROADCAST -> DataPacket.NODENUM_BROADCAST
        DataPacket.ID_LOCAL -> myNodeNum
        else -> toNodeInfo(id).num
    }

    /// A helper function that makes it easy to update node info objects
    private fun updateNodeInfo(nodeNum: Int, updatefn: (NodeInfo) -> Unit) {
        val info = getOrCreateNodeInfo(nodeNum)
        updatefn(info)

        // This might have been the first time we know an ID for this node, so also update the by ID map
        val userId = info.user?.id.orEmpty()
        if (userId.isNotEmpty())
            nodeDBbyID[userId] = info

        // parcelable is busted
        serviceBroadcasts.broadcastNodeChange(info)
    }

    /// My node num
    private val myNodeNum
        get() = myNodeInfo?.myNodeNum
            ?: throw RadioNotConnectedException("We don't yet have our myNodeInfo")

    /// My node ID string
    private val myNodeID get() = toNodeID(myNodeNum)

    /// Convert the channels array into a ChannelSet
    private var channelSet: AppOnlyProtos.ChannelSet
        get() {
            val cs = channels.filter {
                it.role != ChannelProtos.Channel.Role.DISABLED
            }.map {
                it.settings
            }

            return AppOnlyProtos.ChannelSet.newBuilder().apply {
                addAllSettings(cs)
            }.build()
        }
        set(value) {
            val asChannels = value.settingsList.mapIndexed { i, c ->
                ChannelProtos.Channel.newBuilder().apply {
                    role = if(i == 0) ChannelProtos.Channel.Role.PRIMARY else ChannelProtos.Channel.Role.SECONDARY
                    index = i
                    settings = c
                }.build()
            }

            // FIXME, send channels to device!

            channels = asChannels
        }

    /// Generate a new mesh packet builder with our node as the sender, and the specified node num
    private fun newMeshPacketTo(idNum: Int) = MeshPacket.newBuilder().apply {
        if (myNodeInfo == null)
            throw RadioNotConnectedException()

        from = myNodeNum

        to = idNum
    }

    /**
     * Generate a new mesh packet builder with our node as the sender, and the specified recipient
     *
     * If id is null we assume a broadcast message
     */
    private fun newMeshPacketTo(id: String) =
        newMeshPacketTo(toNodeNum(id))

    /**
     * Helper to make it easy to build a subpacket in the proper protobufs
     *
     * If destId is null we assume a broadcast message
     */
    private fun buildMeshPacket(
        destId: String,
        wantAck: Boolean = false,
        id: Int = 0,
<<<<<<< HEAD
        initFn: MeshProtos.Data.Builder.() -> Unit
    ): MeshPacket = newMeshPacketTo(destId).apply {
        this.wantAck = wantAck
        this.id = id
        decoded = MeshProtos.Data.newBuilder().also {
=======
        hopLimit: Int = 0,
        initFn: MeshProtos.SubPacket.Builder.() -> Unit
    ): MeshPacket = newMeshPacketTo(destId).apply {
        this.wantAck = wantAck
        this.id = id
        this.hopLimit = hopLimit
        decoded = MeshProtos.SubPacket.newBuilder().also {
>>>>>>> 5c19b264
            initFn(it)
        }.build()
    }.build()

    // FIXME - possible kotlin bug in 1.3.72 - it seems that if we start with the (globally shared) emptyList,
    // then adding items are affecting that shared list rather than a copy.   This was causing aliasing of
    // recentDataPackets with messages.value in the GUI.  So if the current list is empty we are careful to make a new list
    private var recentDataPackets = mutableListOf<DataPacket>()

    /// Generate a DataPacket from a MeshPacket, or null if we didn't have enough data to do so
    private fun toDataPacket(packet: MeshPacket): DataPacket? {
        return if (!packet.hasDecoded()) {
            // We never convert packets that are not DataPackets
            null
        } else {
            val data = packet.decoded
            val bytes = data.payload.toByteArray()
            val fromId = toNodeID(packet.from)
            val toId = toNodeID(packet.to)
            val hopLimit = packet.hopLimit

            // If the rxTime was not set by the device (because device software was old), guess at a time
            val rxTime = if (packet.rxTime != 0) packet.rxTime else currentSecond()

            when {
                fromId == null -> {
                    errormsg("Ignoring data from ${packet.from} because we don't yet know its ID")
                    null
                }
                toId == null -> {
                    errormsg("Ignoring data to ${packet.to} because we don't yet know its ID")
                    null
                }
                else -> {
                    DataPacket(
                        from = fromId,
                        to = toId,
                        time = rxTime * 1000L,
                        id = packet.id,
                        dataType = data.portnumValue,
                        bytes = bytes,
                        hopLimit = hopLimit
                    )
                }
            }
        }
    }

    private fun toMeshPacket(p: DataPacket): MeshPacket {
<<<<<<< HEAD
        return buildMeshPacket(p.to!!, id = p.id, wantAck = true) {
            portnumValue = p.dataType
            payload = ByteString.copyFrom(p.bytes)
=======
        return buildMeshPacket(p.to!!, id = p.id, wantAck = true, hopLimit = p.hopLimit) {
            data = makeData(p.dataType, ByteString.copyFrom(p.bytes))
>>>>>>> 5c19b264
        }
    }

    private fun rememberDataPacket(dataPacket: DataPacket) {
        // Now that we use data packets for more things, we need to be choosier about what we keep.  Since (currently - in the future less so)
        // we only care about old text messages, we just store those...
        if (dataPacket.dataType == Portnums.PortNum.TEXT_MESSAGE_APP_VALUE) {
            // discard old messages if needed then add the new one
            while (recentDataPackets.size > 50)
                recentDataPackets.removeAt(0)

            // FIXME - possible kotlin bug in 1.3.72 - it seems that if we start with the (globally shared) emptyList,
            // then adding items are affecting that shared list rather than a copy.   This was causing aliasing of
            // recentDataPackets with messages.value in the GUI.  So if the current list is empty we are careful to make a new list
            if (recentDataPackets.isEmpty())
                recentDataPackets = mutableListOf(dataPacket)
            else
                recentDataPackets.add(dataPacket)
        }
    }

    /// Update our model and resend as needed for a MeshPacket we just received from the radio
    private fun handleReceivedData(packet: MeshPacket) {
        myNodeInfo?.let { myInfo ->
            val data = packet.decoded
            val bytes = data.payload.toByteArray()
            val fromId = toNodeID(packet.from)
            val dataPacket = toDataPacket(packet)

            if (dataPacket != null) {

                if (myInfo.myNodeNum == packet.from) {
                    // Handle position updates from the device
                    if (data.portnumValue == Portnums.PortNum.POSITION_APP_VALUE) {
                        handleReceivedPosition(
                            packet.from,
                            MeshProtos.Position.parseFrom(data.payload),
                            dataPacket.time
                        )
                    } else
                        debug("Ignoring packet sent from our node, portnum=${data.portnumValue} ${bytes.size} bytes")
                } else {
                    debug("Received data from $fromId, portnum=${data.portnumValue} ${bytes.size} bytes")

                    dataPacket.status = MessageStatus.RECEIVED
                    rememberDataPacket(dataPacket)

                    // if (p.hasUser()) handleReceivedUser(fromNum, p.user)

                    when (data.portnumValue) {
                        Portnums.PortNum.TEXT_MESSAGE_APP_VALUE -> {
                            debug("Received CLEAR_TEXT from $fromId")
                            updateMessageNotification(dataPacket)
                        }

                        // Handle new style position info
                        Portnums.PortNum.POSITION_APP_VALUE -> {
                            val u = MeshProtos.Position.parseFrom(data.payload)
                            handleReceivedPosition(packet.from, u, dataPacket.time)
                        }

                        // Handle new style user info
                        Portnums.PortNum.NODEINFO_APP_VALUE -> {
                            val u = MeshProtos.User.parseFrom(data.payload)
                            handleReceivedUser(packet.from, u)
                        }

                        // Handle new style routing info
                        Portnums.PortNum.ROUTING_APP_VALUE -> {
                            val u = MeshProtos.Routing.parseFrom(data.payload)
                            if (u.errorReasonValue == MeshProtos.Routing.Error.NONE_VALUE)
                                handleAckNak(true, data.requestId)
                            else
                                handleAckNak(false, data.requestId)
                        }
                    }

                    // We always tell other apps when new data packets arrive
                    serviceBroadcasts.broadcastReceivedData(dataPacket)

                    GeeksvilleApplication.analytics.track(
                        "num_data_receive",
                        DataPair(1)
                    )

                    GeeksvilleApplication.analytics.track(
                        "data_receive",
                        DataPair("num_bytes", bytes.size),
                        DataPair("type", data.portnumValue)
                    )
                }
            }
        }
    }

    /// Update our DB of users based on someone sending out a User subpacket
    private fun handleReceivedUser(fromNum: Int, p: MeshProtos.User) {
        updateNodeInfo(fromNum) {
            val oldId = it.user?.id.orEmpty()
            it.user = MeshUser(
                if (p.id.isNotEmpty()) p.id else oldId, // If the new update doesn't contain an ID keep our old value
                p.longName,
                p.shortName
            )
        }
    }

    /** Update our DB of users based on someone sending out a Position subpacket
     * @param defaultTime in msecs since 1970
    */
    private fun handleReceivedPosition(
        fromNum: Int,
        p: MeshProtos.Position,
        defaultTime: Long = System.currentTimeMillis()
    ) {
        updateNodeInfo(fromNum) {
            it.position = Position(p)
            updateNodeInfoTime(it, (defaultTime / 1000).toInt())
        }
    }

    /// If packets arrive before we have our node DB, we delay parsing them until the DB is ready
    private val earlyReceivedPackets = mutableListOf<MeshPacket>()

    /// If apps try to send packets when our radio is sleeping, we queue them here instead
    private val offlineSentPackets = mutableListOf<DataPacket>()

    /** Keep a record of recently sent packets, so we can properly handle ack/nak */
    private val sentPackets = mutableMapOf<Int, DataPacket>()

    /// Update our model and resend as needed for a MeshPacket we just received from the radio
    private fun handleReceivedMeshPacket(packet: MeshPacket) {
        if (haveNodeDB) {
            processReceivedMeshPacket(packet)
            onNodeDBChanged()
        } else {
            earlyReceivedPackets.add(packet)
            logAssert(earlyReceivedPackets.size < 128) // The max should normally be about 32, but if the device is messed up it might try to send forever
        }
    }

    private fun sendNow(p: DataPacket) {
        val packet = toMeshPacket(p)
        p.status = MessageStatus.ENROUTE
        p.time = System.currentTimeMillis() // update time to the actual time we started sending
        if (BuildConfig.DEBUG)
            debug("Sending to radio: $packet") // IMPORTANT: we only log this info for debug builds, because it might leak PII
        sendToRadio(packet)
    }

    /// Process any packets that showed up too early
    private fun processEarlyPackets() {
        earlyReceivedPackets.forEach { processReceivedMeshPacket(it) }
        earlyReceivedPackets.clear()

        offlineSentPackets.forEach { p ->
            // encapsulate our payload in the proper protobufs and fire it off
            sendNow(p)
            serviceBroadcasts.broadcastMessageStatus(p)
        }
        offlineSentPackets.clear()
    }

    /**
     * Change the status on a data packet and update watchers
     */
    private fun changeStatus(p: DataPacket, m: MessageStatus) {
        p.status = m
        serviceBroadcasts.broadcastMessageStatus(p)
    }

    /**
     * Handle an ack/nak packet by updating sent message status
     */
    private fun handleAckNak(isAck: Boolean, id: Int) {
        sentPackets.remove(id)?.let { p ->
            changeStatus(p, if (isAck) MessageStatus.DELIVERED else MessageStatus.ERROR)
        }
    }

    /// Update our model and resend as needed for a MeshPacket we just received from the radio
    private fun processReceivedMeshPacket(packet: MeshPacket) {
        val fromNum = packet.from

        // FIXME, perhaps we could learn our node ID by looking at any to packets the radio
        // decided to pass through to us (except for broadcast packets)
        //val toNum = packet.to

        // debug("Recieved: $packet")
        if (packet.hasDecoded()) {
            val p = packet.decoded

<<<<<<< HEAD
            val packetToSave = Packet(
                UUID.randomUUID().toString(),
                "packet",
                System.currentTimeMillis(),
                packet.toString()
            )
            insertPacket(packetToSave)
            // If the rxTime was not set by the device (because device software was old), guess at a time
            val rxTime = if (packet.rxTime != 0) packet.rxTime else currentSecond()
=======
        val packetToSave = Packet(
            UUID.randomUUID().toString(),
            "packet",
            System.currentTimeMillis(),
            packet.toString()
        )
        insertPacket(packetToSave)
>>>>>>> 5c19b264

            // Update last seen for the node that sent the packet, but also for _our node_ because anytime a packet passes
            // through our node on the way to the phone that means that local node is also alive in the mesh

            updateNodeInfo(myNodeNum) {
                it.position = it.position?.copy(time = currentSecond())
            }

            // if (p.hasPosition()) handleReceivedPosition(fromNum, p.position, rxTime)

<<<<<<< HEAD
=======
        // If the rxTime was not set by the device (because device software was old), guess at a time
        val rxTime = if (packet.rxTime != 0) packet.rxTime else currentSecond()
        if (p.hasPosition()) {
            handleReceivedPosition(fromNum, p.position, rxTime.toLong() * 1000)
        }
        else
>>>>>>> 5c19b264
            updateNodeInfo(fromNum) {
                // Update our last seen based on any valid timestamps.  If the device didn't provide a timestamp make one
                updateNodeInfoTime(it, rxTime)
            }

            handleReceivedData(packet)
        }
    }

    private fun insertPacket(packetToSave: Packet) {
        serviceScope.handledLaunch {
            info("insert: ${packetToSave.message_type} = ${packetToSave.raw_message.toOneLineString()}")
            packetRepo!!.insert(packetToSave)
        }
    }

    private fun currentSecond() = (System.currentTimeMillis() / 1000).toInt()


    /// If we just changed our nodedb, we might want to do somethings
    private fun onNodeDBChanged() {
        maybeUpdateServiceStatusNotification()

        // we don't ask for GPS locations from android if our device has a built in GPS
        // Note: myNodeInfo can go away if we lose connections, so it might be null
        if (myNodeInfo?.hasGPS != true) {
            // If we have at least one other person in the mesh, send our GPS position otherwise stop listening to GPS

            serviceScope.handledLaunch(Dispatchers.Main) {
                if (numOnlineNodes >= 2)
                    startLocationRequests()
                else
                    stopLocationRequests()
            }
        } else
            debug("Our radio has a built in GPS, so not reading GPS in phone")
    }


    /**
     * Send in analytics about mesh connection
     */
    private fun reportConnection() {
        val radioModel = DataPair("radio_model", myNodeInfo?.model ?: "unknown")
        GeeksvilleApplication.analytics.track(
            "mesh_connect",
            DataPair("num_nodes", numNodes),
            DataPair("num_online", numOnlineNodes),
            radioModel
        )

        // Once someone connects to hardware start tracking the approximate number of nodes in their mesh
        // this allows us to collect stats on what typical mesh size is and to tell difference between users who just
        // downloaded the app, vs has connected it to some hardware.
        GeeksvilleApplication.analytics.setUserInfo(
            DataPair("num_nodes", numNodes),
            radioModel
        )
    }

    private var sleepTimeout: Job? = null

    /// msecs since 1970 we started this connection
    private var connectTimeMsec = 0L

    /// Called when we gain/lose connection to our radio
    private fun onConnectionChanged(c: ConnectionState) {
        debug("onConnectionChanged=$c")

        /// Perform all the steps needed once we start waiting for device sleep to complete
        fun startDeviceSleep() {
            // Just in case the user uncleanly reboots the phone, save now (we normally save in onDestroy)
            saveSettings()

            // lost radio connection, therefore no need to keep listening to GPS
            stopLocationRequests()

            if (connectTimeMsec != 0L) {
                val now = System.currentTimeMillis()
                connectTimeMsec = 0L

                GeeksvilleApplication.analytics.track(
                    "connected_seconds",
                    DataPair((now - connectTimeMsec) / 1000.0)
                )
            }

            // Have our timeout fire in the approprate number of seconds
            sleepTimeout = serviceScope.handledLaunch {
                try {
                    // If we have a valid timeout, wait that long (+30 seconds) otherwise, just wait 30 seconds
                    val timeout = (radioConfig?.preferences?.lsSecs ?: 0) + 30

                    debug("Waiting for sleeping device, timeout=$timeout secs")
                    delay(timeout * 1000L)
                    warn("Device timeout out, setting disconnected")
                    onConnectionChanged(ConnectionState.DISCONNECTED)
                } catch (ex: CancellationException) {
                    debug("device sleep timeout cancelled")
                }
            }

            // broadcast an intent with our new connection state
            serviceBroadcasts.broadcastConnection()
        }

        fun startDisconnect() {
            // Just in case the user uncleanly reboots the phone, save now (we normally save in onDestroy)
            saveSettings()

            GeeksvilleApplication.analytics.track(
                "mesh_disconnect",
                DataPair("num_nodes", numNodes),
                DataPair("num_online", numOnlineNodes)
            )
            GeeksvilleApplication.analytics.track("num_nodes", DataPair(numNodes))

            // broadcast an intent with our new connection state
            serviceBroadcasts.broadcastConnection()
        }

        fun startConnect() {
            // Do our startup init
            try {
                connectTimeMsec = System.currentTimeMillis()
                SoftwareUpdateService.sendProgress(
                    this,
                    ProgressNotStarted,
                    true
                ) // Kinda crufty way of reiniting software update
                startConfig()

            } catch (ex: InvalidProtocolBufferException) {
                errormsg(
                    "Invalid protocol buffer sent by device - update device software and try again",
                    ex
                )
            } catch (ex: RadioNotConnectedException) {
                // note: no need to call startDeviceSleep(), because this exception could only have reached us if it was already called
                errormsg("Lost connection to radio during init - waiting for reconnect")
            } catch (ex: RemoteException) {
                // It seems that when the ESP32 goes offline it can briefly come back for a 100ms ish which
                // causes the phone to try and reconnect.  If we fail downloading our initial radio state we don't want to
                // claim we have a valid connection still
                connectionState = ConnectionState.DEVICE_SLEEP
                startDeviceSleep()
                throw ex; // Important to rethrow so that we don't tell the app all is well
            }
        }

        // Cancel any existing timeouts
        sleepTimeout?.let {
            it.cancel()
            sleepTimeout = null
        }

        connectionState = c
        when (c) {
            ConnectionState.CONNECTED ->
                startConnect()
            ConnectionState.DEVICE_SLEEP ->
                startDeviceSleep()
            ConnectionState.DISCONNECTED ->
                startDisconnect()
        }

        // Update the android notification in the status bar
        maybeUpdateServiceStatusNotification()
    }

    private fun maybeUpdateServiceStatusNotification() {
        val currentSummary = notificationSummary
        if (previousSummary == null || !previousSummary.equals(currentSummary)) {
            serviceNotifications.updateServiceStateNotification(currentSummary)
            previousSummary = currentSummary
        }
    }

    /**
     * Receives messages from our BT radio service and processes them to update our model
     * and send to clients as needed.
     */
    private val radioInterfaceReceiver = object : BroadcastReceiver() {

        // Important to never throw exceptions out of onReceive
        override fun onReceive(context: Context, intent: Intent) = exceptionReporter {
            // NOTE: Do not call handledLaunch here, because it can cause out of order message processing - because each routine is scheduled independently
            // serviceScope.handledLaunch {
            debug("Received broadcast ${intent.action}")
            when (intent.action) {
                RadioInterfaceService.RADIO_CONNECTED_ACTION -> {
                    try {
                        val connected = intent.getBooleanExtra(EXTRA_CONNECTED, false)
                        val permanent = intent.getBooleanExtra(EXTRA_PERMANENT, false)
                        onConnectionChanged(
                            when {
                                connected -> ConnectionState.CONNECTED
                                permanent -> ConnectionState.DISCONNECTED
                                else -> ConnectionState.DEVICE_SLEEP
                            }
                        )
                    } catch (ex: RemoteException) {
                        // This can happen sometimes (especially if the device is slowly dying due to killing power, don't report to crashlytics
                        warn("Abandoning reconnect attempt, due to errors during init: ${ex.message}")
                    }
                }

                RadioInterfaceService.RECEIVE_FROMRADIO_ACTION -> {
                    val bytes = intent.getByteArrayExtra(EXTRA_PAYLOAD)!!
                    try {
                        val proto =
                            MeshProtos.FromRadio.parseFrom(bytes)
                        // info("Received from radio service: ${proto.toOneLineString()}")
                        when (proto.payloadVariantCase.number) {
                            MeshProtos.FromRadio.PACKET_FIELD_NUMBER -> handleReceivedMeshPacket(
                                proto.packet
                            )

                            MeshProtos.FromRadio.CONFIG_COMPLETE_ID_FIELD_NUMBER -> handleConfigComplete(
                                proto.configCompleteId
                            )

                            MeshProtos.FromRadio.MY_INFO_FIELD_NUMBER -> handleMyInfo(proto.myInfo)

                            MeshProtos.FromRadio.NODE_INFO_FIELD_NUMBER -> handleNodeInfo(proto.nodeInfo)

                            // MeshProtos.FromRadio.RADIO_FIELD_NUMBER -> handleRadioConfig(proto.radio)

                            else -> errormsg("Unexpected FromRadio variant")
                        }
                    } catch (ex: InvalidProtocolBufferException) {
                        errormsg("Invalid Protobuf from radio, len=${bytes.size}", ex)
                    }
                }

                else -> errormsg("Unexpected radio interface broadcast")
            }
        }
    }

    /// A provisional MyNodeInfo that we will install if all of our node config downloads go okay
    private var newMyNodeInfo: MyNodeInfo? = null

    /// provisional NodeInfos we will install if all goes well
    private val newNodes = mutableListOf<MeshProtos.NodeInfo>()

    /// Used to make sure we never get foold by old BLE packets
    private var configNonce = 1


    private fun handleRadioConfig(radio: RadioConfigProtos.RadioConfig) {
        val packetToSave = Packet(
            UUID.randomUUID().toString(),
            "RadioConfig",
            System.currentTimeMillis(),
            radio.toString()
        )
        insertPacket(packetToSave)
        radioConfig = radio
    }

    /**
     * Convert a protobuf NodeInfo into our model objects and update our node DB
     */
    private fun installNodeInfo(info: MeshProtos.NodeInfo) {
        // Just replace/add any entry
        updateNodeInfo(info.num) {
            if (info.hasUser())
                it.user =
                    MeshUser(
                        info.user.id,
                        info.user.longName,
                        info.user.shortName
                    )

            if (info.hasPosition()) {
                // For the local node, it might not be able to update its times because it doesn't have a valid GPS reading yet
                // so if the info is for _our_ node we always assume time is current
                it.position = Position(info.position)
            }
        }
    }

    private fun handleNodeInfo(info: MeshProtos.NodeInfo) {
        debug("Received nodeinfo num=${info.num}, hasUser=${info.hasUser()}, hasPosition=${info.hasPosition()}")

        val packetToSave = Packet(
            UUID.randomUUID().toString(),
            "NodeInfo",
            System.currentTimeMillis(),
            info.toString()
        )
        insertPacket(packetToSave)

        logAssert(newNodes.size <= 256) // Sanity check to make sure a device bug can't fill this list forever
        newNodes.add(info)
    }


    /**
     * Update the nodeinfo (called from either new API version or the old one)
     */
    private fun handleMyInfo(myInfo: MeshProtos.MyNodeInfo) {
        val packetToSave = Packet(
            UUID.randomUUID().toString(),
            "MyNodeInfo",
            System.currentTimeMillis(),
            myInfo.toString()
        )
        insertPacket(packetToSave)

        setFirmwareUpdateFilename(myInfo)

        val a = RadioInterfaceService.getBondedDeviceAddress(this)
        val isBluetoothInterface = a != null && a.startsWith("x")

        val mi = with(myInfo) {
            MyNodeInfo(
                myNodeNum,
                hasGps,
                region,
                hwModel,
                firmwareVersion,
                firmwareUpdateFilename != null,
                isBluetoothInterface && SoftwareUpdateService.shouldUpdate(
                    this@MeshService,
                    DeviceVersion(firmwareVersion)
                ),
                currentPacketId.toLong() and 0xffffffffL,
                if (messageTimeoutMsec == 0) 5 * 60 * 1000 else messageTimeoutMsec, // constants from current device code
                minAppVersion
            )
        }

        newMyNodeInfo = mi

        /// Track types of devices and firmware versions in use
        GeeksvilleApplication.analytics.setUserInfo(
            DataPair("region", mi.region),
            DataPair("firmware", mi.firmwareVersion),
            DataPair("has_gps", mi.hasGPS),
            DataPair("hw_model", mi.model),
            DataPair("dev_error_count", myInfo.errorCount)
        )

        if (myInfo.errorCode.number != 0) {
            GeeksvilleApplication.analytics.track(
                "dev_error",
                DataPair("code", myInfo.errorCode.number),
                DataPair("address", myInfo.errorAddress),

                // We also include this info, because it is required to correctly decode address from the map file
                DataPair("firmware", mi.firmwareVersion),
                DataPair("hw_model", mi.model),
                DataPair("region", mi.region)
            )
        }
    }


    /**
     * If we are updating nodes we might need to use old (fixed by firmware build)
     * region info to populate our new universal ROMs.
     *
     * This function updates our saved preferences region info and if the device has an unset new
     * region info, we set it.
     */
    private fun updateRegion() {
        ignoreException {
            // Try to pull our region code from the new preferences field
            // FIXME - do not check net - figuring out why board is rebooting
            val curConfigRegion = radioConfig?.preferences?.region ?: RadioConfigProtos.RegionCode.Unset
            if (curConfigRegion != RadioConfigProtos.RegionCode.Unset) {
                info("Using device region $curConfigRegion (code ${curConfigRegion.number})")
                curRegionValue = curConfigRegion.number
            }

            if (curRegionValue == RadioConfigProtos.RegionCode.Unset_VALUE) {
                // look for a legacy region
                val legacyRegex = Regex(".+-(.+)")
                myNodeInfo?.region?.let { legacyRegion ->
                    val matches = legacyRegex.find(legacyRegion)
                    if (matches != null) {
                        val (region) = matches.destructured
                        val newRegion = RadioConfigProtos.RegionCode.valueOf(region)
                        info("Upgrading legacy region $newRegion (code ${newRegion.number})")
                        curRegionValue = newRegion.number
                    }
                }
            }

            // If nothing was set in our (new style radio preferences, but we now have a valid setting - slam it in)
            if (curConfigRegion == RadioConfigProtos.RegionCode.Unset && curRegionValue != RadioConfigProtos.RegionCode.Unset_VALUE) {
                info("Telling device to upgrade region")

                // Tell the device to set the new region field (old devices will simply ignore this)
                radioConfig?.let { currentConfig ->
                    val newConfig = currentConfig.toBuilder()

                    val newPrefs = currentConfig.preferences.toBuilder()
                    newPrefs.regionValue = curRegionValue
                    newConfig.preferences = newPrefs.build()

                    sendRadioConfig(newConfig.build())
                }
            }
        }
    }

    private fun handleConfigComplete(configCompleteId: Int) {
        if (configCompleteId == configNonce) {

            val packetToSave = Packet(
                UUID.randomUUID().toString(),
                "ConfigComplete",
                System.currentTimeMillis(),
                configCompleteId.toString()
            )
            insertPacket(packetToSave)

            // This was our config request
            if (newMyNodeInfo == null || newNodes.isEmpty())
                errormsg("Did not receive a valid config")
            else {
                discardNodeDB()
                debug("Installing new node DB")
                myNodeInfo = newMyNodeInfo

                newNodes.forEach(::installNodeInfo)
                newNodes.clear() // Just to save RAM ;-)

                haveNodeDB = true // we now have nodes from real hardware
                processEarlyPackets() // send receive any packets that were queued up

                // broadcast an intent with our new connection state
                serviceBroadcasts.broadcastConnection()
                onNodeDBChanged()
                reportConnection()

                updateRegion()
            }
        } else
            warn("Ignoring stale config complete")
    }

    /**
     * Start the modern (REV2) API configuration flow
     */
    private fun startConfig() {
        configNonce += 1
        newNodes.clear()
        newMyNodeInfo = null
        debug("Starting config nonce=$configNonce")

        sendToRadio(ToRadio.newBuilder().apply {
            this.wantConfigId = configNonce
        })
    }

    /**
     * Send a position (typically from our built in GPS) into the mesh.
     * Must be called from serviceScope. Use sendPositionScoped() for direct calls.
     */
    private fun sendPosition(
        lat: Double,
        lon: Double,
        alt: Int,
        destNum: Int = DataPacket.NODENUM_BROADCAST,
        wantResponse: Boolean = false
    ) {
        debug("Sending our position to=$destNum lat=$lat, lon=$lon, alt=$alt")

        val position = MeshProtos.Position.newBuilder().also {
            it.longitudeI = Position.degI(lon)
            it.latitudeI = Position.degI(lat)

            it.altitude = alt
            it.time = currentSecond() // Include our current timestamp
        }.build()

        // encapsulate our payload in the proper protobufs and fire it off
        val packet = newMeshPacketTo(destNum)

        packet.decoded = MeshProtos.Data.newBuilder().also {

            // Use the new position as data format
            it.portnumValue = Portnums.PortNum.POSITION_APP_VALUE
            it.payload = position.toByteString()

            it.wantResponse = wantResponse
        }.build()

        // Assume our position packets are not critical
        packet.priority = MeshProtos.MeshPacket.Priority.BACKGROUND

        // Also update our own map for our nodenum, by handling the packet just like packets from other users
        handleReceivedPosition(myNodeInfo!!.myNodeNum, position)

        // send the packet into the mesh
        sendToRadio(packet.build())
    }

    private fun sendPositionScoped(
        lat: Double,
        lon: Double,
        alt: Int,
        destNum: Int = DataPacket.NODENUM_BROADCAST,
        wantResponse: Boolean = false
    ) = serviceScope.handledLaunch {
        try {
            sendPosition(lat, lon, alt, destNum, wantResponse)
        } catch (ex: RadioNotConnectedException) {
            warn("Ignoring disconnected radio during gps location update")
        }
    }

    /** Send our current radio config to the device
     */
    private fun sendRadioConfig(c: RadioConfigProtos.RadioConfig) {
        // Update our device
        val payload = AdminProtos.AdminMessage.newBuilder().also {
            it.setRadio = c
        }.build()

        // encapsulate our payload in the proper protobufs and fire it off
        val packet = newMeshPacketTo(myNodeNum)

        packet.decoded = MeshProtos.Data.newBuilder().also {

            // Use the new position as data format
            it.portnumValue = Portnums.PortNum.ADMIN_APP_VALUE
            it.payload = payload.toByteString()
        }.build()

        // send the packet into the mesh
        sendToRadio(packet.build())

        // Update our cached copy
        this@MeshService.radioConfig = c
    }

    /** Set our radio config
     */
    private fun setRadioConfig(payload: ByteArray) {
        val parsed = RadioConfigProtos.RadioConfig.parseFrom(payload)

        sendRadioConfig(parsed)
    }

    /**
     * Set our owner with either the new or old API
     */
    fun setOwner(myId: String?, longName: String, shortName: String) {
        val myNode = myNodeInfo
        if (myNode != null) {


            val myInfo = toNodeInfo(myNode.myNodeNum)
            if (longName == myInfo.user?.longName && shortName == myInfo.user?.shortName)
                debug("Ignoring nop owner change")
            else {
                debug("SetOwner $myId : ${longName.anonymize} : $shortName")

                val user = MeshProtos.User.newBuilder().also {
                    if (myId != null)  // Only set the id if it was provided
                        it.id = myId
                    it.longName = longName
                    it.shortName = shortName
                }.build()

                // Also update our own map for our nodenum, by handling the packet just like packets from other users

                handleReceivedUser(myNode.myNodeNum, user)

                // set my owner info
                val payload = AdminProtos.AdminMessage.newBuilder().also {
                    it.setOwner = user
                }.build()

                // encapsulate our payload in the proper protobufs and fire it off
                val packet = newMeshPacketTo(myNodeNum)

                packet.decoded = MeshProtos.Data.newBuilder().also {

                    // Use the new position as data format
                    it.portnumValue = Portnums.PortNum.ADMIN_APP_VALUE
                    it.payload = payload.toByteString()
                }.build()

                // send the packet into the mesh
                sendToRadio(packet.build())
            }
        } else
            throw Exception("Can't set user without a node info") // this shouldn't happen
    }

    /// Do not use directly, instead call generatePacketId()
    private var currentPacketId = 0L

    /**
     * Generate a unique packet ID (if we know enough to do so - otherwise return 0 so the device will do it)
     */
    private fun generatePacketId(): Int {

        myNodeInfo?.let {
            val numPacketIds =
                ((1L shl 32) - 1).toLong() // A mask for only the valid packet ID bits, either 255 or maxint

            if (currentPacketId == 0L) {
                // We now always pick a random initial packet id (odds of collision with the device is insanely low with 32 bit ids)
                val random = Random(System.currentTimeMillis())
                val devicePacketId = random.nextLong().absoluteValue

                // Not inited - pick a number on the opposite side of what the device is using
                currentPacketId = devicePacketId + numPacketIds / 2
            } else {
                currentPacketId++
            }

            currentPacketId = currentPacketId and 0xffffffff // keep from exceeding 32 bits

            // Use modulus and +1 to ensure we skip 0 on any values we return
            return ((currentPacketId % numPacketIds) + 1L).toInt()
        }

        return 0 // We don't have mynodeinfo yet, so just let the radio eventually assign an ID
    }

    var firmwareUpdateFilename: UpdateFilenames? = null

    /***
     * Return the filename we will install on the device
     */
    private fun setFirmwareUpdateFilename(info: MeshProtos.MyNodeInfo) {
        firmwareUpdateFilename = try {
            if (info.region != null && info.firmwareVersion != null && info.hwModel != null)
                SoftwareUpdateService.getUpdateFilename(
                    this,
                    info.hwModel
                )
            else
                null
        } catch (ex: Exception) {
            errormsg("Unable to update", ex)
            null
        }

        debug("setFirmwareUpdateFilename $firmwareUpdateFilename")
    }

    /// We only allow one update to be running at a time
    private var updateJob: Job? = null

    private fun doFirmwareUpdate() {
        // Run in the IO thread
        val filename = firmwareUpdateFilename ?: throw Exception("No update filename")
        val safe =
            BluetoothInterface.safe
                ?: throw Exception("Can't update - no bluetooth connected")

        if (updateJob?.isActive == true) {
            errormsg("A firmware update is already running")
            throw Exception("Firmware update already running")
        } else {
            debug("Creating firmware update coroutine")
            updateJob = serviceScope.handledLaunch {
                debug("Starting firmware update coroutine")
                SoftwareUpdateService.doUpdate(this@MeshService, safe, filename)
            }
        }
    }

    /**
     * Remove any sent packets that have been sitting around too long
     *
     * Note: we give each message what the timeout the device code is using, though in the normal
     * case the device will fail after 3 retries much sooner than that (and it will provide a nak to us)
     */
    private fun deleteOldPackets() {
        myNodeInfo?.apply {
            val now = System.currentTimeMillis()

            val old = sentPackets.values.filter { p ->
                (p.status == MessageStatus.ENROUTE && p.time + messageTimeoutMsec < now)
            }

            // Do this using a separate list to prevent concurrent modification exceptions
            old.forEach { p ->
                handleAckNak(false, p.id)
            }
        }
    }


    private fun enqueueForSending(p: DataPacket) {
        p.status = MessageStatus.QUEUED
        offlineSentPackets.add(p)
    }

    val binder = object : IMeshService.Stub() {

        override fun setDeviceAddress(deviceAddr: String?) = toRemoteExceptions {
            debug("Passing through device change to radio service: ${deviceAddr.anonymize}")

            val res = radio.service.setDeviceAddress(deviceAddr)
            if (res) {
                discardNodeDB()
            }
            res
        }

        // Note: bound methods don't get properly exception caught/logged, so do that with a wrapper
        // per https://blog.classycode.com/dealing-with-exceptions-in-aidl-9ba904c6d63
        override fun subscribeReceiver(packageName: String, receiverName: String) =
            toRemoteExceptions {
                clientPackages[receiverName] = packageName
            }

        override fun getOldMessages(): MutableList<DataPacket> {
            return recentDataPackets
        }

        override fun getUpdateStatus(): Int = SoftwareUpdateService.progress

        override fun startFirmwareUpdate() = toRemoteExceptions {
            doFirmwareUpdate()
        }

        override fun getMyNodeInfo(): MyNodeInfo = toRemoteExceptions {
            this@MeshService.myNodeInfo ?: throw RadioNotConnectedException("No MyNodeInfo")
        }

        override fun getMyId() = toRemoteExceptions { myNodeID }

        override fun setOwner(myId: String?, longName: String, shortName: String) =
            toRemoteExceptions {
                this@MeshService.setOwner(myId, longName, shortName)
            }

        override fun send(p: DataPacket) {
            toRemoteExceptions {
                // Init from and id
                myNodeID?.let { myId ->
                    if (p.from == DataPacket.ID_LOCAL)
                        p.from = myId

                    if (p.id == 0)
                        p.id = generatePacketId()
                }

                info("sendData dest=${p.to}, id=${p.id} <- ${p.bytes!!.size} bytes (connectionState=$connectionState)")

                // Keep a record of datapackets, so GUIs can show proper chat history
                rememberDataPacket(p)

                if (p.bytes.size >= MeshProtos.Constants.DATA_PAYLOAD_LEN.number) {
                    p.status = MessageStatus.ERROR
                    throw RemoteException("Message too long")
                }

                if (p.id != 0) { // If we have an ID we can wait for an ack or nak
                    deleteOldPackets()
                    sentPackets[p.id] = p
                }

                // If radio is sleeping or disconnected, queue the packet
                when (connectionState) {
                    ConnectionState.CONNECTED ->
                        try {
                            sendNow(p)
                        } catch (ex: Exception) {
                            // This can happen if a user is unlucky and the device goes to sleep after the GUI starts a send, but before we update connectionState
                            errormsg("Error sending message, so enqueueing", ex)
                            enqueueForSending(p)
                        }
                    else -> // sleeping or disconnected
                        enqueueForSending(p)
                }

                GeeksvilleApplication.analytics.track(
                    "data_send",
                    DataPair("num_bytes", p.bytes.size),
                    DataPair("type", p.dataType)
                )

                GeeksvilleApplication.analytics.track(
                    "num_data_sent",
                    DataPair(1)
                )
            }
        }

        override fun getRadioConfig(): ByteArray = toRemoteExceptions {
            this@MeshService.radioConfig?.toByteArray()
                ?: throw NoRadioConfigException()
        }

        override fun setRadioConfig(payload: ByteArray) = toRemoteExceptions {
            this@MeshService.setRadioConfig(payload)
        }

        override fun getChannels(): ByteArray = toRemoteExceptions {
             channelSet.toByteArray()
        }

        override fun setChannels(payload: ByteArray?) {
            val parsed = AppOnlyProtos.ChannelSet.parseFrom(payload)
            channelSet = parsed
        }

        override fun getNodes(): MutableList<NodeInfo> = toRemoteExceptions {
            val r = nodeDBbyID.values.toMutableList()
            info("in getOnline, count=${r.size}")
            // return arrayOf("+16508675309")
            r
        }

        override fun connectionState(): String = toRemoteExceptions {
            val r = this@MeshService.connectionState
            info("in connectionState=$r")
            r.toString()
        }
    }
}

fun updateNodeInfoTime(it: NodeInfo, rxTime: Int) {
    if (it.position?.time == null || it.position?.time!! < rxTime)
        it.position = it.position?.copy(time = rxTime)
}<|MERGE_RESOLUTION|>--- conflicted
+++ resolved
@@ -531,7 +531,8 @@
         set(value) {
             val asChannels = value.settingsList.mapIndexed { i, c ->
                 ChannelProtos.Channel.newBuilder().apply {
-                    role = if(i == 0) ChannelProtos.Channel.Role.PRIMARY else ChannelProtos.Channel.Role.SECONDARY
+                    role =
+                        if (i == 0) ChannelProtos.Channel.Role.PRIMARY else ChannelProtos.Channel.Role.SECONDARY
                     index = i
                     settings = c
                 }.build()
@@ -569,21 +570,13 @@
         destId: String,
         wantAck: Boolean = false,
         id: Int = 0,
-<<<<<<< HEAD
+        hopLimit: Int = 0,
         initFn: MeshProtos.Data.Builder.() -> Unit
     ): MeshPacket = newMeshPacketTo(destId).apply {
         this.wantAck = wantAck
         this.id = id
+        this.hopLimit = hopLimit
         decoded = MeshProtos.Data.newBuilder().also {
-=======
-        hopLimit: Int = 0,
-        initFn: MeshProtos.SubPacket.Builder.() -> Unit
-    ): MeshPacket = newMeshPacketTo(destId).apply {
-        this.wantAck = wantAck
-        this.id = id
-        this.hopLimit = hopLimit
-        decoded = MeshProtos.SubPacket.newBuilder().also {
->>>>>>> 5c19b264
             initFn(it)
         }.build()
     }.build()
@@ -633,14 +626,9 @@
     }
 
     private fun toMeshPacket(p: DataPacket): MeshPacket {
-<<<<<<< HEAD
-        return buildMeshPacket(p.to!!, id = p.id, wantAck = true) {
+        return buildMeshPacket(p.to!!, id = p.id, wantAck = true, hopLimit = p.hopLimit) {
             portnumValue = p.dataType
             payload = ByteString.copyFrom(p.bytes)
-=======
-        return buildMeshPacket(p.to!!, id = p.id, wantAck = true, hopLimit = p.hopLimit) {
-            data = makeData(p.dataType, ByteString.copyFrom(p.bytes))
->>>>>>> 5c19b264
         }
     }
 
@@ -750,7 +738,7 @@
 
     /** Update our DB of users based on someone sending out a Position subpacket
      * @param defaultTime in msecs since 1970
-    */
+     */
     private fun handleReceivedPosition(
         fromNum: Int,
         p: MeshProtos.Position,
@@ -833,7 +821,6 @@
         if (packet.hasDecoded()) {
             val p = packet.decoded
 
-<<<<<<< HEAD
             val packetToSave = Packet(
                 UUID.randomUUID().toString(),
                 "packet",
@@ -841,36 +828,18 @@
                 packet.toString()
             )
             insertPacket(packetToSave)
+
+            // Update last seen for the node that sent the packet, but also for _our node_ because anytime a packet passes
+            // through our node on the way to the phone that means that local node is also alive in the mesh
+
+            updateNodeInfo(myNodeNum) {
+                it.position = it.position?.copy(time = currentSecond())
+            }
+
+            // if (p.hasPosition()) handleReceivedPosition(fromNum, p.position, rxTime)
+
             // If the rxTime was not set by the device (because device software was old), guess at a time
             val rxTime = if (packet.rxTime != 0) packet.rxTime else currentSecond()
-=======
-        val packetToSave = Packet(
-            UUID.randomUUID().toString(),
-            "packet",
-            System.currentTimeMillis(),
-            packet.toString()
-        )
-        insertPacket(packetToSave)
->>>>>>> 5c19b264
-
-            // Update last seen for the node that sent the packet, but also for _our node_ because anytime a packet passes
-            // through our node on the way to the phone that means that local node is also alive in the mesh
-
-            updateNodeInfo(myNodeNum) {
-                it.position = it.position?.copy(time = currentSecond())
-            }
-
-            // if (p.hasPosition()) handleReceivedPosition(fromNum, p.position, rxTime)
-
-<<<<<<< HEAD
-=======
-        // If the rxTime was not set by the device (because device software was old), guess at a time
-        val rxTime = if (packet.rxTime != 0) packet.rxTime else currentSecond()
-        if (p.hasPosition()) {
-            handleReceivedPosition(fromNum, p.position, rxTime.toLong() * 1000)
-        }
-        else
->>>>>>> 5c19b264
             updateNodeInfo(fromNum) {
                 // Update our last seen based on any valid timestamps.  If the device didn't provide a timestamp make one
                 updateNodeInfoTime(it, rxTime)
@@ -1242,7 +1211,8 @@
         ignoreException {
             // Try to pull our region code from the new preferences field
             // FIXME - do not check net - figuring out why board is rebooting
-            val curConfigRegion = radioConfig?.preferences?.region ?: RadioConfigProtos.RegionCode.Unset
+            val curConfigRegion =
+                radioConfig?.preferences?.region ?: RadioConfigProtos.RegionCode.Unset
             if (curConfigRegion != RadioConfigProtos.RegionCode.Unset) {
                 info("Using device region $curConfigRegion (code ${curConfigRegion.number})")
                 curRegionValue = curConfigRegion.number
@@ -1673,7 +1643,7 @@
         }
 
         override fun getChannels(): ByteArray = toRemoteExceptions {
-             channelSet.toByteArray()
+            channelSet.toByteArray()
         }
 
         override fun setChannels(payload: ByteArray?) {
